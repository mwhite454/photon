--- conflicted
+++ resolved
@@ -5,7 +5,6 @@
   "main": "index.js",
   "private": true,
   "scripts": {
-<<<<<<< HEAD
     "compile-node-demo": "tsc docgen/demoify.ts --module commonjs --lib es2015,dom",
     "compile-browser-livedoc": "tsc docgen/livedoc.ts --lib es2015,dom",
     "compile-typescript": "npm run compile-node-demo && npm run compile-browser-livedoc",
@@ -15,25 +14,6 @@
     "predocs": "npm run cleandocs && npm run project",
     "docs": "typedoc ./src --excludeExternals --excludePrivate --mode file --entryPoint MakerJs --readme none --theme ./docgen/typedoc-theme --out ./docs/api --ignoreCompilerErrors",
     "demo": "node ./docgen/demoify.js",
-=======
-    "build-jscad-csg": "browserify -p licensify -r @jscad/csg -o external/jscad/csg.js",
-    "build-jscad-stl": "browserify -p licensify -r @jscad/stl-serializer --ignore @jscad/csg -o external/jscad/stl-serializer.js",
-    "compile-playground": "tsc -p playground && tsc -p playground/worker",
-    "cat-browser": "cat target/header.txt target/js/browser.js > target/js/browser.maker.js && rm target/js/browser.js",
-    "cat-node": "cat target/header.txt target/js/node.js target/node-requires.js > target/js/node.maker.js && rm target/js/node.js",
-    "version-tsd": "node ./target/version-tsd.js > index.d.ts && rm target/maker.d.ts",
-    "target-node-platform": "cd target && mv maker.js js/node.js && cd ..",
-    "target-browser-platform": "browserify -p licensify --ignore buffer -r ./target/js/node.js:makerjs -o ./target/js/browser.js",
-    "version-inside": "node ./target/version-inside.js",
-    "build-debug": "tsc",
-    "project": "typedoc ./src --json ./target/project.json",
-    "gen-cascades": "npm run project && node ./target/cascadable.js > ./src/core/cascades.ts",
-    "prebuild": "npm run gen-cascades",
-    "build": "tsc -p target && npm run version-tsd && npm run version-inside && npm run target-node-platform && npm run target-browser-platform && npm run cat-browser && npm run cat-node && mv target/js/node.maker.js ./index.js && npm run compile-playground",
-    "predocs": "rm -r -f ./docs/api",
-    "docs": "typedoc ./src --excludeExternals --mode file --entryPoint MakerJs --readme none --theme ./docgen/typedoc-theme --out ./docs/api",
-    "start": "http-server -o -p 8020",
->>>>>>> 00eabafb
     "test": "mocha"
   },
   "maintainers": [
@@ -149,7 +129,6 @@
     "makerjs-ventgrid": "^1.1.1",
     "makerjs-ventgridcircle": "^1.1.3"
   },
-<<<<<<< HEAD
   "ordered_demo_list": [
     "exoPanel",
     "window-arch-grid",
@@ -177,14 +156,5 @@
     "makerjs-spiral",
     "makerjs-heart",
     "makerjs-smile"
-=======
-  "files": [
-    "external/jscad/csg.d.ts",
-    "external/jscad/io.d.ts",
-    "external/jscad/stl-serializer.d.ts",
-    "target/js/browser.maker.js",
-    "index.d.ts",
-    "index.js"
->>>>>>> 00eabafb
   ]
 }