﻿<!DOCTYPE html>
<html>
<head>
    <title>Maker.js Playground</title>
    <meta charset="utf-8" />
    <meta name="viewport" content="user-scalable=no, width=device-width, initial-scale=1, maximum-scale=1">

    <!--

    *****************************************************************************
    Copyright (c) Microsoft Corporation. All rights reserved.
    Licensed under the Apache License, Version 2.0 (the "License"); you may not use
    this file except in compliance with the License. You may obtain a copy of the
    License at http://www.apache.org/licenses/LICENSE-2.0

    THIS CODE IS PROVIDED ON AN *AS IS* BASIS, WITHOUT WARRANTIES OR CONDITIONS OF ANY
    KIND, EITHER EXPRESS OR IMPLIED, INCLUDING WITHOUT LIMITATION ANY IMPLIED
    WARRANTIES OR CONDITIONS OF TITLE, FITNESS FOR A PARTICULAR PURPOSE,
    MERCHANTABLITY OR NON-INFRINGEMENT.

    See the Apache Version 2.0 License for specific language governing permissions
    and limitations under the License.
    *****************************************************************************

    https://github.com/Microsoft/maker.js

    -->

    <link href="../external/codemirror/lib/codemirror.css" rel="stylesheet" />
    <link href="../external/codemirror/theme/twilight.css" rel="stylesheet" />
    <link href="playground.css" rel="stylesheet" />
    <script src="../external/pep/pep.js"></script>
    <script src="../external/marked/marked.js"></script>
    <script src="../external/codemirror/lib/codemirror.js"></script>
    <script src="../external/codemirror/addon/active-line.js"></script>
    <script src="../external/codemirror/mode/javascript/javascript.js"></script>
    <script src="../external/bezier-js/bezier.js"></script>
    <script src="../external/opentype/opentype.js"></script>

    <script src="../target/js/browser.maker.js"></script>
    <script>
        var makerjs = require('makerjs');
    </script>

    <script src="iexport.js"></script>
    <script src="pointer.js"></script>
    <script src="../fonts/fonts.js"></script>
    <script src="fontloader.js"></script>
    <script src="playground.js"></script>
    <script>
        //config
        MakerJsPlayground.relativePath = '../demos/js/';
        MakerJsPlayground.fontDir = '../fonts/';
    </script>

</head>
<body class="no-notes collapse-annotation collapse-insert-menu">
    <a name="top"></a>

    <main>
<<<<<<< HEAD
    <header class="logo">
        <a href="http://microsoft.github.io/maker.js/"><img src="m.png" /><h1>Maker.js</h1></a>
=======
        <header class="logo">
            <a href="http://maker.js.org/"><img src="m.png" /><h1>Maker.js</h1></a>
>>>>>>> 0515c579

        <div id="rendering-options-top">
                <button onclick="MakerJsPlayground.toggleClassAndResize('collapse-rendering-options');">customize <span class="icon dropup">&#x25B4;</span><span class="icon dropdown">&#x25BE;</span></button>
        </div>
    </header>

        <section id="blueprint-canvas">

            <svg id="grid">
                <defs>
                    <pattern id="pattern1" x="0" y="0" width=".1" height=".1">
                        <line x1="0" y1="0" x2="0" y2="100%" class="grid-line-1"></line>
                        <line x1="0" y1="0" x2="100%" y2="0" class="grid-line-1"></line>
                    </pattern>
                    <pattern id="pattern10" x="0" y="0" width="1" height="1">
                        <line x1="0" y1="0" x2="0" y2="100%" class="grid-line-10"></line>
                        <line x1="0" y1="0" x2="100%" y2="0" class="grid-line-10"></line>
                    </pattern>
                    <pattern id="gridPattern" x="0" y="0" width="100" height="100" patternUnits="userSpaceOnUse" patternTransform="translate(0,0)">
                        <rect id="gridPatternFill" fill="url(#pattern1)" width="100" height="100" x="0" y="0"></rect>
                        <rect fill="url(#pattern10)" width="100%" height="100%" x="0" y="0"></rect>
                    </pattern>
                </defs>
                <rect fill="url(#gridPattern)" width="100%" height="100%" x="0" y="0"></rect>
                <g id="crosshairs">
                    <line x1="-100%" x2="100%" y1="0" y2="0"></line>
                    <line x1="0" x2="0" y1="-100%" y2="100%"></line>
                </g>
            </svg>

            <div id="view-params">
                <div id="view" touch-action="none" class="noselect">
                    <div id="view-svg-container"></div>
                    <svg id="pointers" xmlns="http://www.w3.org/2000/svg"></svg>
                    <div id="touch-shield"></div>
                </div>
                <div id="rendering-options-menu" class="noselect">
                    <div id="params"></div>
                    <a id="params-link" href="#">save these customizations</a>
                    <div id="measurement">measurement</div>
                    <div class="view-controls">
                        <div><label><input id="check-fit-on-screen" type="checkbox" checked onclick="if (this.checked) { MakerJsPlayground.fitOnScreen(); } else { MakerJsPlayground.fitNatural(); } MakerJsPlayground.render();" /> fit on screen <span id="zoom-display" class="zoom-unit"></span></label></div>
                        <div><label><input id="check-show-origin" type="checkbox" checked onclick="MakerJsPlayground.toggleClass('collapse-origin'); MakerJsPlayground.updateZoomScale();" /> show grid <span id="grid-unit" class="zoom-unit"></span></label></div>
                        <div><label><input id="check-annotate" type="checkbox" onclick="MakerJsPlayground.toggleClass('collapse-annotation')" /> show path names</label></div>
                    <div id="notes-toggle"><label><input id="check-notes" type="checkbox" checked onclick="MakerJsPlayground.toggleClass('collapse-notes')" /> show notes</label></div>
                </div>
            </div>
        </div>
        <div id="notes"></div>
    </section>

    <section id="download">

            <div id="download-select">
                <h2>Choose a file format to download your customized drawing <span class="unitless">(units will be millimeters)</span></h2>

            <button href="#" onclick="MakerJsPlayground.downloadClick(this, MakerJsPlaygroundExport.ExportFormat.Dxf);">.dxf</button>
            <button href="#" onclick="MakerJsPlayground.downloadClick(this, MakerJsPlaygroundExport.ExportFormat.Svg);">.svg</button>
            <button href="#" onclick="MakerJsPlayground.downloadClick(this, MakerJsPlaygroundExport.ExportFormat.Json);">json</button>
            <button href="#" onclick="MakerJsPlayground.downloadClick(this, MakerJsPlaygroundExport.ExportFormat.OpenJsCad);">openjscad</button>
            <button href="#" onclick="MakerJsPlayground.downloadClick(this, MakerJsPlaygroundExport.ExportFormat.Stl);">.stl</button>
            <button href="#" onclick="MakerJsPlayground.downloadClick(this, MakerJsPlaygroundExport.ExportFormat.Pdf);">.pdf</button>
        </div>

        <div id="download-generating">
            <h2>Generating your customized drawing...</h2>

            <button onclick="MakerJsPlayground.cancelExport()">cancel</button>
            <div id="download-progress"></div>
        </div>

        <div id="download-ready">
            <h2>Your customized drawing file is ready for download</h2>

            <span id="download-link-container"></span>
            <span>
                <button class="close" onclick="MakerJsPlayground.toggleClass('download-ready')">close</button>
            </span>
            <div id="download-preview-container">
                <textarea id="download-preview" rows="8" readonly></textarea>
            </div>
            <div class="onscreen-help">
                If your browser does not support the download button above, <button onclick="MakerJsPlayground.copyToClipboard()">copy the text above</button> and paste into a new text file named <b id="download-filename">myfile.txt</b> on your computer.
            </div>
        </div>

    </section>

        <section class="editor">
            <div>
                <div class="code-header">
                    <span>
                        JavaScript <span id="code-editor-title">code editor</span>
                    </span>
                    <div id="insert-top">
                        <button onclick="MakerJsPlayground.loadInsertPage()" title="Insert (CTRL + i)">Insert <span class="icon dropup">&#x25B4;</span><span class="icon dropdown">&#x25BE;</span></button>
                        <div id="insert-menu"></div>
                    </div>
                    <button class="run" onclick="MakerJsPlayground.runCodeFromEditor()" title="Run (CTRL + Enter)">&nbsp;&#x25BA; Run&nbsp;</button>
                    <span class="status"></span>
                </div>

            <a name="code"></a>

            <pre id="init-javascript-code">
var makerjs = require('makerjs');
this.paths = {
    head: new makerjs.paths.Circle([0, 0], 90),
    eye: new makerjs.paths.Circle([25, 25], 10),
    mouth: new makerjs.paths.Arc([0, 0], 50, 225, 315),
    wink: new makerjs.paths.Line([-35, 20], [-15, 20])
};
this.notes = '# Welcome to the Maker.js playground \n You can edit the JavaScript code, then click **Run** (or CTRL + Enter) to see your drawing.';

//press enter here to add more blank lines

</pre>
        </div>
    </section>

    <div class="scroll-nav-links">
        <span>jump to</span>
        <span><a href="#code" onclick="document.querySelector('a[name=code]').scrollIntoView();return false;">code</a></span>
        <span><a href="#top" onclick="document.querySelector('a[name=top]').scrollIntoView();return false;">top</a></span>
    </div>

        <div class="about">

            <blockquote>
                The <b>Maker.js Playground</b> is a sample app demonstrating the features of the Maker.js core library.
                You can build your own apps using Maker.js, or it can be used command-line style with <a href="https://nodejs.org/" target="_blank">Node.js</a>.
            </blockquote>

            <h4>Credits:</h4>

            <ul>
                <li>Bezier curve calculation by <a href="https://pomax.github.io/bezierjs/" target="_blank">Bezier.js</a></li>
                <li>Font file parsing by <a href="http://opentype.js.org/" target="_blank">Opentype.js</a></li>
                <li>JavaScript editor by <a href="https://codemirror.net/" target="_blank">CodeMirror</a></li>
                <li>Markdown rendering by <a href="https://github.com/chjj/marked" target="_blank">Marked</a></li>
                <li>3D generation by <a href="https://joostn.github.io/OpenJsCad/" target="_blank">OpenJSCAD</a></li>
                <li>PDF generation by <a href="http://pdfkit.org/" target="_blank">PDFKit</a></li>
                <li>Multitouch pointer events polyfill by <a href="https://github.com/jquery/PEP" target="_blank">Jquery PEP</a></li>
                <li>Binary data polyfill by <a href="https://github.com/inexorabletash/text-encoding" target="_blank">text-encoding</a></li>
                <li>Fonts provided by <a href="https://fonts.google.com/" target="_blank">Google Fonts</a></li>
            </ul>
        </div>

        <footer>
            <a href="https://github.com/Microsoft"><img src="microsoft.png" height="16" /> Open source, from Microsoft with love.</a> <a href="http://aka.ms/privacy">Privacy Statement</a> &copy;2016&nbsp;Microsoft
        </footer>

    </main>

</body>
</html><|MERGE_RESOLUTION|>--- conflicted
+++ resolved
@@ -58,13 +58,8 @@
     <a name="top"></a>
 
     <main>
-<<<<<<< HEAD
     <header class="logo">
-        <a href="http://microsoft.github.io/maker.js/"><img src="m.png" /><h1>Maker.js</h1></a>
-=======
-        <header class="logo">
-            <a href="http://maker.js.org/"><img src="m.png" /><h1>Maker.js</h1></a>
->>>>>>> 0515c579
+        <a href="http://maker.js.org/"><img src="m.png" /><h1>Maker.js</h1></a>
 
         <div id="rendering-options-top">
                 <button onclick="MakerJsPlayground.toggleClassAndResize('collapse-rendering-options');">customize <span class="icon dropup">&#x25B4;</span><span class="icon dropdown">&#x25BE;</span></button>
