{
  "name": "makerjs",
  "version": "0.10.0",
  "description": "Maker.js, a Microsoft Garage project, is a JavaScript library for creating and sharing modular line drawings for CNC and laser cutters.",
  "main": "index.js",
  "private": true,
  "scripts": {
    "compile-node-demo": "tsc docgen/demoify.ts --module commonjs --lib es2015,dom",
    "compile-browser-livedoc": "tsc docgen/livedoc.ts --lib es2015,dom",
    "compile-typescript": "npm run compile-node-demo && npm run compile-browser-livedoc",
    "build": "npm run compile-typescript",
    "project": "typedoc ./src --json ./target/project.json && node ./docgen/project-to-data.js > ./_data/project.json",
    "cleandocs": "rimraf ./docs/api",
    "predocs": "npm run cleandocs && npm run project",
    "docs": "typedoc ./src --excludeExternals --excludePrivate --mode file --entryPoint MakerJs --readme none --theme ./docgen/typedoc-theme --out ./docs/api --ignoreCompilerErrors",
    "demo": "node ./docgen/demoify.js",
    "test": "mocha"
  },
  "maintainers": [
    {
      "name": "Dan Marshall",
      "email": "danmar@microsoft.com"
    }
  ],
  "repository": {
    "type": "git",
    "url": "https://github.com/Microsoft/maker.js.git"
  },
  "keywords": [
    "Maker",
    "CAD",
    "2D",
    "3D",
    "OpenJScad",
    "OpenSCAD",
    "vector",
    "drawing",
    "point",
    "points",
    "path",
    "model",
    "arc",
    "circle",
    "line",
    "triangle",
    "outline",
    "bezier",
    "quadratic",
    "cubic",
    "curve",
    "ellipse",
    "polygon",
    "rectangle",
    "square",
    "star",
    "dome",
    "bolt",
    "holes",
    "oval",
    "belt",
    "ring",
    "slot",
    "kerf",
    "shape",
    "font",
    "geometry",
    "trigonometry",
    "boolean",
    "chain",
    "distort",
    "dogbone",
    "fillet",
    "intsersect",
    "intsersection",
    "measure",
    "mirror",
    "rotate",
    "scale",
    "SVG",
    "STL",
    "DXF",
    "CNC",
    "PDF",
    "laser",
    "plasma",
    "cutter",
    "water jet"
  ],
  "author": "Dan Marshall / Microsoft Corporation",
  "license": "Apache-2.0",
  "bugs": {
    "url": "https://github.com/Microsoft/maker.js/issues"
  },
  "homepage": "https://maker.js.org",
  "devDependencies": {
    "@jscad/csg": "^0.3.7",
    "@jscad/stl-serializer": "^0.1.0",
    "@types/bezier-js": "^0.0.6",
    "@types/codemirror": "0.0.38",
    "@types/graham_scan": "^1.0.28",
    "@types/handlebars": "4.0.33",
    "@types/marked": "^0.0.28",
    "@types/node": "^7.0.8",
    "@types/opentype.js": "^0.0.0",
    "@types/pdfkit": "^0.7.35",
    "@types/text-encoding": "^0.0.30",
    "browserify": "^13.0.0",
    "detective": "^4.3.1",
    "highlight.js": "^9.0.0",
    "marked": "^0.3.5",
    "opentype.js": "^0.6.5",
    "pretty-camel": "0.0.8",
    "rimraf": "^2.6.2",
    "shx": "^0.2.2",
    "sort-keys": "^1.1.2",
    "typedoc": "^0.5.10",
    "typescript": "^2.4.2"
  },
  "dependencies": {
<<<<<<< HEAD
    "makerjs-band-clamp": "^1.0.0",
    "makerjs-double-band-clamp": "^1.0.0",
    "makerjs-heart": "^1.0.0",
    "makerjs-logo": "^2.0.0",
    "makerjs-monotext": "^1.2.5",
    "makerjs-nameplate": "^1.1.2",
    "makerjs-polygon-rimbox": "^1.0.2",
    "makerjs-rimbox": "^1.1.3",
    "makerjs-smile": "^1.2.1",
    "makerjs-spiral": "^1.0.1",
    "makerjs-spokes-flared": "^1.0.2",
    "makerjs-spokes-straight": "^1.1.1",
    "makerjs-ventgrid": "^1.1.1",
    "makerjs-ventgridcircle": "^1.1.3"
=======
    "@types/bezier-js": "^0.0.6",
    "@types/node": "^7.0.5",
    "@types/opentype.js": "^0.0.0",
    "@types/pdfkit": "^0.7.34",
    "bezier-js": "^2.1.0",
    "clone": "^1.0.2",
    "graham_scan": "^1.0.4",
    "kdbush": "^2.0.1"
>>>>>>> 693e8f83
  },
  "ordered_demo_list": [
    "dogbone-polygon",
    "kerf-compensation",
    "exoPanel",
    "window-arch-grid",
    "window-arch",
    "pixel-heart",
    "tongue-and-groove",
    "text-on-path",
    "text-on-chain",
    "fish-scales",
    "honeycomb",
    "archbridge",
    "BoltCircle#params=[25,50,20,0]",
    "makerjs-double-band-clamp",
    "makerjs-nameplate",
    "makerjs-logo",
    "makerjs-band-clamp",
    "polybox3d",
    "rimbox3d",
    "makerjs-spokes-straight",
    "makerjs-spokes-flared",
    "makerjs-polygon-rimbox",
    "makerjs-rimbox",
    "makerjs-ventgridcircle",
    "makerjs-ventgrid",
    "makerjs-spiral",
    "makerjs-heart",
    "makerjs-smile"
  ]
}<|MERGE_RESOLUTION|>--- conflicted
+++ resolved
@@ -117,7 +117,6 @@
     "typescript": "^2.4.2"
   },
   "dependencies": {
-<<<<<<< HEAD
     "makerjs-band-clamp": "^1.0.0",
     "makerjs-double-band-clamp": "^1.0.0",
     "makerjs-heart": "^1.0.0",
@@ -132,16 +131,6 @@
     "makerjs-spokes-straight": "^1.1.1",
     "makerjs-ventgrid": "^1.1.1",
     "makerjs-ventgridcircle": "^1.1.3"
-=======
-    "@types/bezier-js": "^0.0.6",
-    "@types/node": "^7.0.5",
-    "@types/opentype.js": "^0.0.0",
-    "@types/pdfkit": "^0.7.34",
-    "bezier-js": "^2.1.0",
-    "clone": "^1.0.2",
-    "graham_scan": "^1.0.4",
-    "kdbush": "^2.0.1"
->>>>>>> 693e8f83
   },
   "ordered_demo_list": [
     "dogbone-polygon",
