{
  "name": "makerjs",
  "version": "0.9.50",
  "description": "Maker.js, a Microsoft Garage project, is a JavaScript library for creating and sharing modular line drawings for CNC and laser cutters.",
  "main": "index.js",
  "scripts": {
    "compile-node-demo": "tsc docgen/demoify.ts --module commonjs --lib es2015,dom",
    "compile-browser-livedoc": "tsc docgen/livedoc.ts --lib es2015,dom",
    "compile-typescript": "npm run compile-node-demo && npm run compile-browser-livedoc",
    "build": "npm run compile-typescript",
    "predocs": "rm -r -f ./docs/api",
    "docs": "typedoc ./src --excludeExternals --excludePrivate --mode file --entryPoint MakerJs --readme none --theme ./docgen/typedoc-theme --out ./docs/api --ignoreCompilerErrors",
    "demo": "npm link && cd demos/js && npm link makerjs && cd ../.. && node ./docgen/demoify.js",
    "test": "echo \"Error: no test specified\" && exit 1"
  },
  "maintainers": [
    {
      "name": "Dan Marshall",
      "email": "danmar@microsoft.com"
    }
  ],
  "repository": {
    "type": "git",
    "url": "https://github.com/Microsoft/maker.js.git"
  },
  "keywords": [
    "Maker",
    "CAD",
    "2D",
    "3D",
    "OpenJScad",
    "OpenSCAD",
    "vector",
    "drawing",
    "point",
    "points",
    "path",
    "model",
    "arc",
    "circle",
    "line",
    "triangle",
    "outline",
    "bezier",
    "quadratic",
    "cubic",
    "curve",
    "ellipse",
    "polygon",
    "rectangle",
    "square",
    "star",
    "dome",
    "bolt",
    "holes",
    "oval",
    "belt",
    "ring",
    "slot",
    "kerf",
    "shape",
    "font",
    "geometry",
    "trigonometry",
    "boolean",
    "chain",
    "distort",
    "dogbone",
    "fillet",
    "intsersect",
    "intsersection",
    "measure",
    "mirror",
    "rotate",
    "scale",
    "SVG",
    "STL",
    "DXF",
    "CNC",
    "PDF",
    "laser",
    "plasma",
    "cutter",
    "water jet"
  ],
  "author": "Dan Marshall / Microsoft Corporation",
  "license": "Apache-2.0",
  "bugs": {
    "url": "https://github.com/Microsoft/maker.js/issues"
  },
  "homepage": "https://github.com/Microsoft/maker.js",
  "devDependencies": {
    "@types/bezier-js": "0.0.6",
    "@types/codemirror": "0.0.38",
<<<<<<< HEAD
    "@types/marked": "0.0.28",
    "@types/node": "^7.0.8",
    "@types/openjscad": "0.0.27",
    "@types/opentype.js": "0.0.0",
    "@types/pdfkit": "^0.7.35",
    "@types/text-encoding": "0.0.30",
    "browserify": "^13.0.0",
    "detective": "^4.3.1",
    "highlight.js": "^9.0.0",
    "marked": "^0.3.5",
    "opentype.js": "^0.6.5",
=======
    "@types/marked": "^0.0.28",
    "@types/text-encoding": "^0.0.30",
    "browserify": "^13.3.0",
    "licensify": "^3.1.2",
>>>>>>> 7d592ee0
    "pretty-camel": "0.0.8",
    "sort-keys": "^1.1.2",
    "typedoc": "^0.5.7",
    "typescript": "^2.1.6"
  },
  "dependencies": {
<<<<<<< HEAD
    "makerjs-band-clamp": "^1.0.0",
    "makerjs-double-band-clamp": "^1.0.0",
    "makerjs-heart": "^1.0.0",
    "makerjs-logo": "^2.0.0",
    "makerjs-monotext": "^1.2.5",
    "makerjs-nameplate": "^1.1.2",
    "makerjs-polygon-rimbox": "^1.0.2",
    "makerjs-rimbox": "^1.1.3",
    "makerjs-smile": "^1.2.1",
    "makerjs-spiral": "^1.0.1",
    "makerjs-spokes-flared": "^1.0.2",
    "makerjs-spokes-straight": "^1.1.1",
    "makerjs-ventgrid": "^1.1.1",
    "makerjs-ventgridcircle": "^1.1.3"
  },
  "ordered_demo_list": [
    "pixel-heart",
    "tongue-and-groove",
    "text-on-path",
    "text-on-chain",
    "fish-scales",
    "honeycomb",
    "archbridge",
    "BoltCircle#params=[25,50,20,0]",
    "makerjs-double-band-clamp",
    "makerjs-nameplate",
    "makerjs-logo",
    "makerjs-band-clamp",
    "polybox3d",
    "rimbox3d",
    "makerjs-spokes-straight",
    "makerjs-spokes-flared",
    "makerjs-polygon-rimbox",
    "makerjs-rimbox",
    "makerjs-ventgridcircle",
    "makerjs-ventgrid",
    "makerjs-spiral",
    "makerjs-heart",
    "makerjs-smile"
  ]
=======
    "@types/bezier-js": "^0.0.6",
    "@types/node": "^7.0.5",
    "@types/openjscad": "^0.0.28",
    "@types/opentype.js": "^0.0.0",
    "@types/pdfkit": "^0.7.34",
    "bezier-js": "^2.1.0",
    "clone": "^1.0.2",
    "openjscad-csg": "^1.0.3"
  }
>>>>>>> 7d592ee0
}<|MERGE_RESOLUTION|>--- conflicted
+++ resolved
@@ -90,33 +90,25 @@
   },
   "homepage": "https://github.com/Microsoft/maker.js",
   "devDependencies": {
-    "@types/bezier-js": "0.0.6",
+    "@types/bezier-js": "^0.0.6",
     "@types/codemirror": "0.0.38",
-<<<<<<< HEAD
-    "@types/marked": "0.0.28",
+    "@types/marked": "^0.0.28",
     "@types/node": "^7.0.8",
-    "@types/openjscad": "0.0.27",
-    "@types/opentype.js": "0.0.0",
+    "@types/openjscad": "^0.0.28",
+    "@types/opentype.js": "^0.0.0",
     "@types/pdfkit": "^0.7.35",
-    "@types/text-encoding": "0.0.30",
+    "@types/text-encoding": "^0.0.30",
     "browserify": "^13.0.0",
     "detective": "^4.3.1",
     "highlight.js": "^9.0.0",
     "marked": "^0.3.5",
     "opentype.js": "^0.6.5",
-=======
-    "@types/marked": "^0.0.28",
-    "@types/text-encoding": "^0.0.30",
-    "browserify": "^13.3.0",
-    "licensify": "^3.1.2",
->>>>>>> 7d592ee0
     "pretty-camel": "0.0.8",
     "sort-keys": "^1.1.2",
     "typedoc": "^0.5.7",
     "typescript": "^2.1.6"
   },
   "dependencies": {
-<<<<<<< HEAD
     "makerjs-band-clamp": "^1.0.0",
     "makerjs-double-band-clamp": "^1.0.0",
     "makerjs-heart": "^1.0.0",
@@ -157,15 +149,4 @@
     "makerjs-heart",
     "makerjs-smile"
   ]
-=======
-    "@types/bezier-js": "^0.0.6",
-    "@types/node": "^7.0.5",
-    "@types/openjscad": "^0.0.28",
-    "@types/opentype.js": "^0.0.0",
-    "@types/pdfkit": "^0.7.34",
-    "bezier-js": "^2.1.0",
-    "clone": "^1.0.2",
-    "openjscad-csg": "^1.0.3"
-  }
->>>>>>> 7d592ee0
 }