---
layout: snippetlist
title: Intermediate drawing
<<<<<<< HEAD
snippet_titles: [Zeroing and Centering, Originating, Scaling, Rotating, Cloning, Mirroring, Repeating layouts, Intersection, Converging lines, Modifying models, Breaking paths, Fillets, Bezier curves]
=======
snippet_titles: [Zeroing and Centering, Originating, Scaling, Rotating, Cloning, Mirroring, Intersection, Converging lines, Modifying models, Breaking paths, Fillets, Bezier curves, Layers]
>>>>>>> eb618202
---

<!-- [ TODO: Distorting ] -->

<section class="tsd-panel">

    <p>Next: learn more in <a href="../advanced-drawing/#content">Advanced drawing</a>.</p>

</section><|MERGE_RESOLUTION|>--- conflicted
+++ resolved
@@ -1,11 +1,7 @@
 ---
 layout: snippetlist
 title: Intermediate drawing
-<<<<<<< HEAD
-snippet_titles: [Zeroing and Centering, Originating, Scaling, Rotating, Cloning, Mirroring, Repeating layouts, Intersection, Converging lines, Modifying models, Breaking paths, Fillets, Bezier curves]
-=======
-snippet_titles: [Zeroing and Centering, Originating, Scaling, Rotating, Cloning, Mirroring, Intersection, Converging lines, Modifying models, Breaking paths, Fillets, Bezier curves, Layers]
->>>>>>> eb618202
+snippet_titles: [Zeroing and Centering, Originating, Scaling, Rotating, Cloning, Mirroring, Repeating layouts, Intersection, Converging lines, Modifying models, Breaking paths, Fillets, Bezier curves, Layers]
 ---
 
 <!-- [ TODO: Distorting ] -->
