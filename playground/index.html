﻿<!DOCTYPE html>
<html>
<head>
    <title>Maker.js Playground</title>
    <meta charset="utf-8" />
    <meta name="viewport" content="user-scalable=no, width=device-width, initial-scale=1, maximum-scale=1">

    <!--
        
    *****************************************************************************
    Copyright (c) Microsoft Corporation. All rights reserved.
    Licensed under the Apache License, Version 2.0 (the "License"); you may not use
    this file except in compliance with the License. You may obtain a copy of the
    License at http://www.apache.org/licenses/LICENSE-2.0

    THIS CODE IS PROVIDED ON AN *AS IS* BASIS, WITHOUT WARRANTIES OR CONDITIONS OF ANY
    KIND, EITHER EXPRESS OR IMPLIED, INCLUDING WITHOUT LIMITATION ANY IMPLIED
    WARRANTIES OR CONDITIONS OF TITLE, FITNESS FOR A PARTICULAR PURPOSE,
    MERCHANTABLITY OR NON-INFRINGEMENT.

    See the Apache Version 2.0 License for specific language governing permissions
    and limitations under the License.
    *****************************************************************************

    https://github.com/Microsoft/maker.js

    -->

    <link href="../external/codemirror/lib/codemirror.css" rel="stylesheet" />
    <link href="../external/codemirror/theme/twilight.css" rel="stylesheet" />
    <link href="playground.css" rel="stylesheet" />
    <script src="../external/pep/pep.js"></script>
    <script src="../external/marked/marked.js"></script>
    <script src="../external/codemirror/lib/codemirror.js"></script>
    <script src="../external/codemirror/mode/javascript/javascript.js"></script>

    <script src="../target/js/browser.maker.js"></script>
    <script>
        var makerjs = require('makerjs');
    </script>

    <script src="export-format.js"></script>
    <script src="pointer.js"></script>
    <script src="playground.js"></script>
    <script>
        //config
        MakerJsPlayground.relativePath = '../demos/js/';
    </script>

</head>
<body class="no-notes collapse-annotation">
    <a name="top"></a>

    <main>
    <header class="logo">
        <a href="http://microsoft.github.io/maker.js/"><img src="m.png" /><h1>Maker.js</h1></a>

        <div id="rendering-options-top">
                <button onclick="MakerJsPlayground.toggleClassAndResize('collapse-rendering-options');">customize <span class="icon dropup">&#x25B4;</span><span class="icon dropdown">&#x25BE;</span></button>
        </div>
    </header>

    <section id="blueprint-canvas">
        <div id="view-params">
            <div id="view" touch-action="none" class="noselect">
                <div id="view-svg-container"></div>
                <svg id="pointers" xmlns="http://www.w3.org/2000/svg"></svg>
                <div id="touch-shield"></div>
            </div>
            <div id="rendering-options-menu" class="noselect">
                <div id="params"></div>
                <div class="view-controls">
                    <div>
                        <hr />
                    </div>
                    <div><label><input id="check-fit-on-screen" type="checkbox" checked onclick="if (this.checked) { MakerJsPlayground.fitOnScreen(); } else { MakerJsPlayground.fitNatural(); } MakerJsPlayground.render();" /> fit on screen <span id="zoom-display"></span></label></div>
                    <div><label><input id="check-show-origin" type="checkbox" checked onclick="MakerJsPlayground.toggleClass('collapse-origin')" /> show origin</label></div>
                        <div><label><input id="check-annotate" type="checkbox" onclick="MakerJsPlayground.toggleClass('collapse-annotation')" /> show path names</label></div>
                    <div id="notes-toggle"><label><input id="check-notes" type="checkbox" checked onclick="MakerJsPlayground.toggleClass('collapse-notes')" /> show notes</label></div>
                </div>
            </div>
        </div>
        <div id="notes"></div>
    </section>

    <section id="download">

        <div id="download-select">
            <h2>Choose a file format to download your customized drawing</h2>

            <button href="#" onclick="MakerJsPlayground.downloadClick(this, MakerJsPlaygroundExport.ExportFormat.Dxf);">.dxf</button>
            <button href="#" onclick="MakerJsPlayground.downloadClick(this, MakerJsPlaygroundExport.ExportFormat.Svg);">.svg</button>
            <button href="#" onclick="MakerJsPlayground.downloadClick(this, MakerJsPlaygroundExport.ExportFormat.Json);">json</button>
            <button href="#" onclick="MakerJsPlayground.downloadClick(this, MakerJsPlaygroundExport.ExportFormat.OpenJsCad);">openjscad</button>
            <button href="#" onclick="MakerJsPlayground.downloadClick(this, MakerJsPlaygroundExport.ExportFormat.Stl);">.stl</button>
        </div>

        <div id="download-generating">
            <h2>Generating your customized drawing...</h2>

            <button onclick="MakerJsPlayground.cancelExport()">cancel</button>
            <div id="download-progress"></div>
        </div>

        <div id="download-ready">
            <h2>Your customized drawing file is ready for download</h2>

            <span id="download-link-container"></span>
            <span>
                <button class="close" onclick="MakerJsPlayground.toggleClass('download-ready')">close</button>
            </span>
            <div id="download-preview-container">
                <textarea id="download-preview" rows="8" readonly></textarea>
            </div>
            <div class="onscreen-help">
                If your browser does not support the download button above, <button onclick="MakerJsPlayground.copyToClipboard()">copy the text above</button> and paste into a new text file named <b id="download-filename">myfile.txt</b> on your computer.
            </div>
        </div>

    </section>

        <section class="editor">
            <div>
        <div class="code-header">
                    <span>
<<<<<<< HEAD
            JavaScript code editor
                        <button class="side-by-side" onclick="MakerJsPlayground.toggleClassAndResize('side-by-side');"><span class="dock">dock</span><span class="undock">undock</span></button>
=======
                        JavaScript code editor
                        <!--button class="side-by-side" onclick="MakerJsPlayground.toggleClassAndResize('side-by-side');"><span class="dock">dock</span><span class="undock">undock</span></button-->
>>>>>>> f3fe6790
                    </span>
                    <button class="run" onclick="MakerJsPlayground.runCodeFromEditor()">&nbsp;&#x25BA; Run&nbsp;</button>
            <span class="status"></span>
        </div>

        <a name="code"></a>

        <pre id="init-javascript-code">
var makerjs = require('makerjs');
this.paths = {
    head: new makerjs.paths.Circle([0, 0], 90),
    eye: new makerjs.paths.Circle([25, 25], 10),
    mouth: new makerjs.paths.Arc([0, 0], 50, 225, 315),
    wink: new makerjs.paths.Line([-35, 20], [-15, 20])
};
this.notes = '# Welcome to the Maker.js playground \n You can edit the JavaScript code, then click **Run** to see your drawing.';

//press enter here to add more blank lines

</pre>
            </div>
    </section>

    <div class="scroll-nav-links">
        <span>jump to</span>
        <span><a href="#code" onclick="document.querySelector('a[name=code]').scrollIntoView();return false;">code</a></span>
        <span><a href="#top" onclick="document.querySelector('a[name=top]').scrollIntoView();return false;">top</a></span>
    </div>

    <footer>
        <a href="https://github.com/Microsoft"><img src="microsoft.png" height="16" /> Open source, from Microsoft with love.</a> <a href="http://aka.ms/privacy">Privacy Statement</a> &copy;2016&nbsp;Microsoft
    </footer>

    </main>

</body>
</html><|MERGE_RESOLUTION|>--- conflicted
+++ resolved
@@ -119,25 +119,20 @@
 
     </section>
 
-        <section class="editor">
-            <div>
-        <div class="code-header">
-                    <span>
-<<<<<<< HEAD
-            JavaScript code editor
-                        <button class="side-by-side" onclick="MakerJsPlayground.toggleClassAndResize('side-by-side');"><span class="dock">dock</span><span class="undock">undock</span></button>
-=======
-                        JavaScript code editor
-                        <!--button class="side-by-side" onclick="MakerJsPlayground.toggleClassAndResize('side-by-side');"><span class="dock">dock</span><span class="undock">undock</span></button-->
->>>>>>> f3fe6790
-                    </span>
-                    <button class="run" onclick="MakerJsPlayground.runCodeFromEditor()">&nbsp;&#x25BA; Run&nbsp;</button>
-            <span class="status"></span>
-        </div>
+    <section class="editor">
+        <div>
+            <div class="code-header">
+                <span>
+                    JavaScript code editor
+                    <!--button class="side-by-side" onclick="MakerJsPlayground.toggleClassAndResize('side-by-side');"><span class="dock">dock</span><span class="undock">undock</span></button-->
+                </span>
+                <button class="run" onclick="MakerJsPlayground.runCodeFromEditor()">&nbsp;&#x25BA; Run&nbsp;</button>
+                <span class="status"></span>
+            </div>
 
-        <a name="code"></a>
+            <a name="code"></a>
 
-        <pre id="init-javascript-code">
+            <pre id="init-javascript-code">
 var makerjs = require('makerjs');
 this.paths = {
     head: new makerjs.paths.Circle([0, 0], 90),
@@ -150,7 +145,7 @@
 //press enter here to add more blank lines
 
 </pre>
-            </div>
+        </div>
     </section>
 
     <div class="scroll-nav-links">
