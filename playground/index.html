﻿<!DOCTYPE html>
<html>
<head>
    <title>Maker.js Playground</title>
    <meta charset="utf-8" />
<<<<<<< HEAD
    <meta name="viewport" content="width=device-width, initial-scale=1, maximum-scale=10, shrink-to-fit=no">
=======
    <meta name="viewport" content="width=device-width, initial-scale=1, maximum-scale=10">
>>>>>>> 868b70f5
    <link href="../external/codemirror/lib/codemirror.css" rel="stylesheet" />
    <link href="../external/codemirror/theme/twilight.css" rel="stylesheet" />
    <link href="playground.css" rel="stylesheet" />

    <script src="../external/codemirror/lib/codemirror.js"></script>
    <script src="../external/codemirror/mode/javascript/javascript.js"></script>
    <script src="../external/OpenJsCad/csg.js"></script>
    <script src="../external/OpenJsCad/formats.js"></script>

    <script src="../target/js/browser.maker.js"></script>
    <script>
        var makerjs = require('makerjs');
    </script>

    <script src="playground.js"></script>
    <script>
        //config
        MakerJsPlayground.relativePath = '../demos/js/';
    </script>

</head>
<body>
    <a name="top"></a>

        <header class="logo">
            <a href="http://microsoft.github.io/maker.js/"><img src="m.png" /><h2>Maker.js</h2></a>
            <div id="rendering-options-top">
            <button onclick="MakerJsPlayground.toggleClass('collapse-rendering-options')">customize <span class="icon dropup">&#x25B4;</span><span class="icon dropdown">&#x25BE;</span></button>
            </div>
        </header>

        <section id="view-params">
            <div id="view"><div id="view-measure"></div></div>
            <div id="rendering-options-menu">
                <div id="params"></div>
                <hr />
                <div><label><input id="check-fit-on-screen" type="checkbox" checked onclick="MakerJsPlayground.render()" /> fit on screen</label></div>
                <div><label><input id="check-show-origin" type="checkbox" checked onclick="MakerJsPlayground.render()" /> show origin</label></div>
                <div><label><input id="check-annotate" type="checkbox" onclick="MakerJsPlayground.render()" /> show path names</label></div>
            </div>
        </section>

    <section id="download">
        <div>
            Download your customized drawing
        </div>
<<<<<<< HEAD
        <a href="#" onclick="this.href = MakerJsPlayground.getExport('dxf');" title="Download works in Chrome, Firefox and Microsoft Edge" download="myModel.dxf">.dxf</a>
        <a href="#" onclick="this.href = MakerJsPlayground.getExport('svg');" title="Download works in Chrome, Firefox and Microsoft Edge" download="myModel.svg">.svg</a>
        <a href="#" onclick="this.href = MakerJsPlayground.getExport('json');" title="Download works in Chrome, Firefox and Microsoft Edge" download="myModel.json">json</a>
        <a href="#" onclick="this.href = MakerJsPlayground.getExport('openjscad');" title="Download works in Chrome, Firefox and Microsoft Edge" download="myModel.txt">openjscad</a>
        <a href="#" onclick="this.href = MakerJsPlayground.getExport('stl');" title="Download works in Chrome, Firefox and Microsoft Edge" download="myModel.stl">.stl</a>
        </section>
=======
        <select id="select-format" onchange="MakerJsPlayground.selectDownloadFormat(this.options[this.selectedIndex].value);">
            <option disabled selected value="" >Choose format</option>
            <option value="json">JSON</option>
            <option value="svg">SVG</option>
            <option value="dxf">DXF</option>
            <option value="stl">STL</option>
            <option value="txt">OpenJsCad code</option>
        </select>
        
        <a id="download-link" href="" download="">download</a>

    </section>
>>>>>>> 868b70f5

        <section>
            <div class="code-header">
                JavaScript code editor
                <button onclick="MakerJsPlayground.runCodeFromEditor()">&nbsp;&#x25BA; Run&nbsp;</button>
                <span class="status"></span>
            </div>

            <a name="code"></a>

        <pre id="init-javascript-code">
var makerjs = require('makerjs');
this.paths = {
    head: new makerjs.paths.Circle([0, 0], 90),
    eye: new makerjs.paths.Circle([25, 25], 10),
    mouth: new makerjs.paths.Arc([0, 0], 50, 225, 315),
    wink: new makerjs.paths.Line([-35, 20], [-15, 20])
};
</pre>

        </section>

        <div class="scroll-nav-links">
            <span>jump to</span>
            <span><a href="#code">code</a></span>
            <span><a href="#top">top</a></span>
        </div>

        <footer>
        </footer>

</body>
</html><|MERGE_RESOLUTION|>--- conflicted
+++ resolved
@@ -3,11 +3,7 @@
 <head>
     <title>Maker.js Playground</title>
     <meta charset="utf-8" />
-<<<<<<< HEAD
-    <meta name="viewport" content="width=device-width, initial-scale=1, maximum-scale=10, shrink-to-fit=no">
-=======
     <meta name="viewport" content="width=device-width, initial-scale=1, maximum-scale=10">
->>>>>>> 868b70f5
     <link href="../external/codemirror/lib/codemirror.css" rel="stylesheet" />
     <link href="../external/codemirror/theme/twilight.css" rel="stylesheet" />
     <link href="playground.css" rel="stylesheet" />
@@ -32,36 +28,28 @@
 <body>
     <a name="top"></a>
 
-        <header class="logo">
-            <a href="http://microsoft.github.io/maker.js/"><img src="m.png" /><h2>Maker.js</h2></a>
-            <div id="rendering-options-top">
+    <header class="logo">
+        <a href="http://microsoft.github.io/maker.js/"><img src="m.png" /><h2>Maker.js</h2></a>
+        <div id="rendering-options-top">
             <button onclick="MakerJsPlayground.toggleClass('collapse-rendering-options')">customize <span class="icon dropup">&#x25B4;</span><span class="icon dropdown">&#x25BE;</span></button>
-            </div>
-        </header>
+        </div>
+    </header>
 
-        <section id="view-params">
-            <div id="view"><div id="view-measure"></div></div>
-            <div id="rendering-options-menu">
-                <div id="params"></div>
-                <hr />
-                <div><label><input id="check-fit-on-screen" type="checkbox" checked onclick="MakerJsPlayground.render()" /> fit on screen</label></div>
-                <div><label><input id="check-show-origin" type="checkbox" checked onclick="MakerJsPlayground.render()" /> show origin</label></div>
-                <div><label><input id="check-annotate" type="checkbox" onclick="MakerJsPlayground.render()" /> show path names</label></div>
-            </div>
-        </section>
+    <section id="view-params">
+        <div id="view"><div id="view-measure"></div></div>
+        <div id="rendering-options-menu">
+            <div id="params"></div>
+            <hr />
+            <div><label><input id="check-fit-on-screen" type="checkbox" checked onclick="MakerJsPlayground.render()" /> fit on screen</label></div>
+            <div><label><input id="check-show-origin" type="checkbox" checked onclick="MakerJsPlayground.render()" /> show origin</label></div>
+            <div><label><input id="check-annotate" type="checkbox" onclick="MakerJsPlayground.render()" /> show path names</label></div>
+        </div>
+    </section>
 
     <section id="download">
         <div>
             Download your customized drawing
         </div>
-<<<<<<< HEAD
-        <a href="#" onclick="this.href = MakerJsPlayground.getExport('dxf');" title="Download works in Chrome, Firefox and Microsoft Edge" download="myModel.dxf">.dxf</a>
-        <a href="#" onclick="this.href = MakerJsPlayground.getExport('svg');" title="Download works in Chrome, Firefox and Microsoft Edge" download="myModel.svg">.svg</a>
-        <a href="#" onclick="this.href = MakerJsPlayground.getExport('json');" title="Download works in Chrome, Firefox and Microsoft Edge" download="myModel.json">json</a>
-        <a href="#" onclick="this.href = MakerJsPlayground.getExport('openjscad');" title="Download works in Chrome, Firefox and Microsoft Edge" download="myModel.txt">openjscad</a>
-        <a href="#" onclick="this.href = MakerJsPlayground.getExport('stl');" title="Download works in Chrome, Firefox and Microsoft Edge" download="myModel.stl">.stl</a>
-        </section>
-=======
         <select id="select-format" onchange="MakerJsPlayground.selectDownloadFormat(this.options[this.selectedIndex].value);">
             <option disabled selected value="" >Choose format</option>
             <option value="json">JSON</option>
@@ -74,16 +62,15 @@
         <a id="download-link" href="" download="">download</a>
 
     </section>
->>>>>>> 868b70f5
 
-        <section>
-            <div class="code-header">
-                JavaScript code editor
-                <button onclick="MakerJsPlayground.runCodeFromEditor()">&nbsp;&#x25BA; Run&nbsp;</button>
-                <span class="status"></span>
-            </div>
+    <section>
+        <div class="code-header">
+            JavaScript code editor
+            <button onclick="MakerJsPlayground.runCodeFromEditor()">&nbsp;&#x25BA; Run&nbsp;</button>
+            <span class="status"></span>
+        </div>
 
-            <a name="code"></a>
+        <a name="code"></a>
 
         <pre id="init-javascript-code">
 var makerjs = require('makerjs');
@@ -95,16 +82,16 @@
 };
 </pre>
 
-        </section>
+    </section>
 
-        <div class="scroll-nav-links">
-            <span>jump to</span>
-            <span><a href="#code">code</a></span>
-            <span><a href="#top">top</a></span>
-        </div>
+    <div class="scroll-nav-links">
+        <span>jump to</span>
+        <span><a href="#code">code</a></span>
+        <span><a href="#top">top</a></span>
+    </div>
 
-        <footer>
-        </footer>
+    <footer>
+    </footer>
 
 </body>
 </html>