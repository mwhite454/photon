{
  "name": "makerjs",
<<<<<<< HEAD
  "version": "0.3.2",
=======
  "version": "0.4.0",
>>>>>>> f864463a
  "description": "Maker.js, a Microsoft Garage project, is a JavaScript library for creating and sharing modular line drawings for CNC and laser cutters.",
  "main": "index.js",
  "scripts": {
    "precompile-typescript": "ls src/core/*.ts > build.txt && ls src/models/*.ts >> build.txt",
    "compile-typescript": "tsc --declaration --out target/ts/makerjs.js @build.txt && rm build.txt",
    "cat-tsd": "sed '/\\/\\/\\/.*reference path=.*/ d' target/ts/makerjs.d.ts > target/ts/temp && cat target/ts/tsd-header.txt target/ts/temp > target/ts/makerjs.d.ts && rm target/ts/temp",
    "target-node-platform": "cd target && sed '/\\/\\/\\/.*reference path=.*/ d' ts/makerjs.js > js/node.maker.js && cd ..",
    "target-browser-platform": "cd target/js && browserify -o browser.maker.js -r ./node.maker.js:makerjs && cd ../..",
    "build": "npm run compile-typescript && npm run cat-tsd && npm run target-node-platform && npm run target-browser-platform && cp target/js/node.maker.js ./index.js",
    "predocs": "rm -r -f ./docs/api",
    "docs": "typedoc ./src --excludeExternals --mode file --entryPoint MakerJs --readme none --theme ./docgen/typedoc-theme --out ./docs/api",
    "demo": "node ./docgen/demoify.js",
    "test": "echo \"Error: no test specified\" && exit 1"
  },
  "repository": {
    "type": "git",
    "url": "https://github.com/Microsoft/maker.js.git"
  },
  "keywords": [
    "Maker",
    "CAD",
    "2D",
    "vector",
    "drawing",
    "SVG",
    "DXF",
    "CNC",
    "Laser cutter",
    "Water jet"
  ],
  "author": "Dan Marshall / Microsoft Corporation",
  "license": "Apache-2.0",
  "bugs": {
    "url": "https://github.com/Microsoft/maker.js/issues"
  },
  "homepage": "https://github.com/Microsoft/maker.js",
  "devDependencies": {
    "browserify": "^10.2.4",
    "tsd": "^0.6.1",
    "typedoc": "^0.3.4",
    "typescript": "^1.4.1"
  },
  "dependencies": {
    "makerjs-card": "^1.1.1",
    "makerjs-smile": "^1.1.0",
    "makerjs-ventgrid": "^1.1.1",
    "makerjs-ventgridcircle": "^1.1.2"
  }
}<|MERGE_RESOLUTION|>--- conflicted
+++ resolved
@@ -1,10 +1,6 @@
 {
   "name": "makerjs",
-<<<<<<< HEAD
-  "version": "0.3.2",
-=======
   "version": "0.4.0",
->>>>>>> f864463a
   "description": "Maker.js, a Microsoft Garage project, is a JavaScript library for creating and sharing modular line drawings for CNC and laser cutters.",
   "main": "index.js",
   "scripts": {
