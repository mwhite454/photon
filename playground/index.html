﻿<!DOCTYPE html>
<html>
<head>
    <title>Maker.js Playground</title>
    <meta charset="utf-8" />
    <meta name="viewport" content="width=device-width, initial-scale=1, maximum-scale=10">

    <!--
        
    *****************************************************************************
    Copyright (c) Microsoft Corporation. All rights reserved.
    Licensed under the Apache License, Version 2.0 (the "License"); you may not use
    this file except in compliance with the License. You may obtain a copy of the
    License at http://www.apache.org/licenses/LICENSE-2.0

    THIS CODE IS PROVIDED ON AN *AS IS* BASIS, WITHOUT WARRANTIES OR CONDITIONS OF ANY
    KIND, EITHER EXPRESS OR IMPLIED, INCLUDING WITHOUT LIMITATION ANY IMPLIED
    WARRANTIES OR CONDITIONS OF TITLE, FITNESS FOR A PARTICULAR PURPOSE,
    MERCHANTABLITY OR NON-INFRINGEMENT.

    See the Apache Version 2.0 License for specific language governing permissions
    and limitations under the License.
    *****************************************************************************

    https://github.com/Microsoft/maker.js

    -->

    <link href="../external/codemirror/lib/codemirror.css" rel="stylesheet" />
    <link href="../external/codemirror/theme/twilight.css" rel="stylesheet" />
    <link href="playground.css" rel="stylesheet" />
    <script src="../external/marked/marked.js"></script>
    <script src="../external/codemirror/lib/codemirror.js"></script>
    <script src="../external/codemirror/mode/javascript/javascript.js"></script>
    <script src="../external/OpenJsCad/csg.js"></script>
    <script src="../external/OpenJsCad/formats.js"></script>

    <script src="../target/js/browser.maker.js"></script>
    <script>
        var makerjs = require('makerjs');
    </script>

    <script src="playground.js"></script>
    <script>
        //config
        MakerJsPlayground.relativePath = '../demos/js/';
    </script>

</head>
<body class="no-notes">
    <a name="top"></a>

        <header class="logo">
        <a href="http://microsoft.github.io/maker.js/"><img src="m.png" /><h1>Maker.js</h1></a>
<<<<<<< HEAD
            <div id="rendering-options-top">
            <button onclick="MakerJsPlayground.toggleClass('collapse-rendering-options')">customize <span class="icon dropup">&#x25B4;</span><span class="icon dropdown">&#x25BE;</span></button>
            </div>
        </header>
=======
        <div id="rendering-options-top">
            <button onclick="MakerJsPlayground.toggleClass('collapse-rendering-options')">customize <span class="icon dropup">&#x25B4;</span><span class="icon dropdown">&#x25BE;</span></button>
        </div>
    </header>
>>>>>>> 03e14a23

    <section id="blueprint-canvas">
        <div id="view-params">
            <div id="view"><div id="view-measure"></div></div>
            <div id="rendering-options-menu">
                <div id="params"></div>
                <hr />
                <div><label><input id="check-fit-on-screen" type="checkbox" checked onclick="MakerJsPlayground.render()" /> fit on screen</label></div>
                <div><label><input id="check-show-origin" type="checkbox" checked onclick="MakerJsPlayground.render()" /> show origin</label></div>
                <div><label><input id="check-annotate" type="checkbox" onclick="MakerJsPlayground.render()" /> show path names</label></div>
                <div id="notes-toggle"><label><input id="check-notes" type="checkbox" checked onclick="MakerJsPlayground.toggleClass('collapse-notes')" /> show notes</label></div>
            </div>
        </div>
        <div id="notes"></div>
    </section>

    <section id="download">
        <div>
            Download your customized drawing
        </div>

        <a href="#" onclick="MakerJsPlayground.downloadClick(this, 'dxf');" title="Download works in Chrome, Firefox, or Safari" download="myModel.dxf">.dxf</a>
        <a href="#" onclick="MakerJsPlayground.downloadClick(this, 'svg');" title="Download works in Chrome, Firefox, or Safari" download="myModel.svg">.svg</a>
        <a href="#" onclick="MakerJsPlayground.downloadClick(this, 'json');" title="Download works in Chrome, Firefox, or Safari" download="myModel.json">json</a>
        <a href="#" onclick="MakerJsPlayground.downloadClick(this, 'openjscad');" title="Download works in Chrome, Firefox, or Safari" download="myModel.txt">openjscad</a>
        <a href="#" onclick="MakerJsPlayground.downloadClick(this, 'stl');" title="Download works in Chrome, Firefox, or Safari" download="myModel.stl">.stl</a>

    </section>

    <section>
        <div class="code-header">
            JavaScript code editor
            <button onclick="MakerJsPlayground.runCodeFromEditor()">&nbsp;&#x25BA; Run&nbsp;</button>
            <span class="status"></span>
        </div>

        <a name="code"></a>

        <pre id="init-javascript-code">
var makerjs = require('makerjs');
this.paths = {
    head: new makerjs.paths.Circle([0, 0], 90),
    eye: new makerjs.paths.Circle([25, 25], 10),
    mouth: new makerjs.paths.Arc([0, 0], 50, 225, 315),
    wink: new makerjs.paths.Line([-35, 20], [-15, 20])
};
<<<<<<< HEAD

this.notes = '# Welcome to the Maker.js playground \n * You can edit the code below, then click **Run** to see your drawing.\n * You may use your browser\'s zoom to get a closer view. \n * These instructions are in the code too! Using [Markdown syntax](https://www.bing.com/search?q=Markdown+Syntax).';
=======
this.notes = '# Welcome to the Maker.js playground \n You can edit the code below, then click **Run** to see your drawing.';
>>>>>>> 03e14a23
</pre>

    </section>

    <div class="scroll-nav-links">
        <span>jump to</span>
        <span><a href="#code">code</a></span>
        <span><a href="#top">top</a></span>
    </div>

    <footer>
        <a href="https://github.com/Microsoft"><img src="microsoft.png" height="16" /> Open source, from Microsoft with love.</a> <a href="http://aka.ms/privacy">Privacy Statement</a> &copy;2016&nbsp;Microsoft
    </footer>

</body>
</html><|MERGE_RESOLUTION|>--- conflicted
+++ resolved
@@ -50,19 +50,12 @@
 <body class="no-notes">
     <a name="top"></a>
 
-        <header class="logo">
+    <header class="logo">
         <a href="http://microsoft.github.io/maker.js/"><img src="m.png" /><h1>Maker.js</h1></a>
-<<<<<<< HEAD
-            <div id="rendering-options-top">
-            <button onclick="MakerJsPlayground.toggleClass('collapse-rendering-options')">customize <span class="icon dropup">&#x25B4;</span><span class="icon dropdown">&#x25BE;</span></button>
-            </div>
-        </header>
-=======
         <div id="rendering-options-top">
-            <button onclick="MakerJsPlayground.toggleClass('collapse-rendering-options')">customize <span class="icon dropup">&#x25B4;</span><span class="icon dropdown">&#x25BE;</span></button>
+        <button onclick="MakerJsPlayground.toggleClass('collapse-rendering-options')">customize <span class="icon dropup">&#x25B4;</span><span class="icon dropdown">&#x25BE;</span></button>
         </div>
     </header>
->>>>>>> 03e14a23
 
     <section id="blueprint-canvas">
         <div id="view-params">
@@ -109,25 +102,21 @@
     mouth: new makerjs.paths.Arc([0, 0], 50, 225, 315),
     wink: new makerjs.paths.Line([-35, 20], [-15, 20])
 };
-<<<<<<< HEAD
 
 this.notes = '# Welcome to the Maker.js playground \n * You can edit the code below, then click **Run** to see your drawing.\n * You may use your browser\'s zoom to get a closer view. \n * These instructions are in the code too! Using [Markdown syntax](https://www.bing.com/search?q=Markdown+Syntax).';
-=======
-this.notes = '# Welcome to the Maker.js playground \n You can edit the code below, then click **Run** to see your drawing.';
->>>>>>> 03e14a23
 </pre>
 
-    </section>
+        </section>
 
-    <div class="scroll-nav-links">
-        <span>jump to</span>
-        <span><a href="#code">code</a></span>
-        <span><a href="#top">top</a></span>
-    </div>
+        <div class="scroll-nav-links">
+            <span>jump to</span>
+            <span><a href="#code">code</a></span>
+            <span><a href="#top">top</a></span>
+        </div>
 
-    <footer>
+        <footer>
         <a href="https://github.com/Microsoft"><img src="microsoft.png" height="16" /> Open source, from Microsoft with love.</a> <a href="http://aka.ms/privacy">Privacy Statement</a> &copy;2016&nbsp;Microsoft
-    </footer>
+        </footer>
 
 </body>
 </html>