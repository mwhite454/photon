--- conflicted
+++ resolved
@@ -107,13 +107,8 @@
 
     <section id="download">
 
-<<<<<<< HEAD
-        <div id="download-select">
-            <h2>Choose a file format to download your customized drawing</h2>
-=======
             <div id="download-select">
                 <h2>Choose a file format to download your customized drawing <span class="unitless">(units will be millimeters)</span></h2>
->>>>>>> 185f14d7
 
             <button href="#" onclick="MakerJsPlayground.downloadClick(this, MakerJsPlaygroundExport.ExportFormat.Dxf);">.dxf</button>
             <button href="#" onclick="MakerJsPlayground.downloadClick(this, MakerJsPlaygroundExport.ExportFormat.Svg);">.svg</button>
