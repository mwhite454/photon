--- conflicted
+++ resolved
@@ -37,11 +37,6 @@
         assert.ok(svg.indexOf('style="style3"') > 0);
     });
 
-<<<<<<< HEAD
-    it('should export with xmlns by default', function () {
-        var svg = makerjs.exporter.toSVG(model);
-        assert.ok(svg.indexOf('xmlns="http://www.w3.org/2000/svg"') > 0);
-=======
     it('should export with all <g> tags closed', function () {
         var svg = makerjs.exporter.toSVG(model, { useSvgPathOnly: false });
         var result, openTags = [], closeTags = [];
@@ -55,7 +50,11 @@
         }
         assert.ok(openTags.length > 0);
         assert.ok(closeTags.length == openTags.length);
->>>>>>> d60f0915
+    });
+
+    it('should export with xmlns by default', function () {
+        var svg = makerjs.exporter.toSVG(model);
+        assert.ok(svg.indexOf('xmlns="http://www.w3.org/2000/svg"') > 0);
     });
 
 });