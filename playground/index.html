﻿<!DOCTYPE html>
<html>
<head>
    <title>Maker.js Playground</title>
    <meta charset="utf-8" />
    <meta name="viewport" content="user-scalable=no, width=device-width, initial-scale=1, maximum-scale=1">

    <!--

    *****************************************************************************
    Copyright (c) Microsoft Corporation. All rights reserved.
    Licensed under the Apache License, Version 2.0 (the "License"); you may not use
    this file except in compliance with the License. You may obtain a copy of the
    License at http://www.apache.org/licenses/LICENSE-2.0

    THIS CODE IS PROVIDED ON AN *AS IS* BASIS, WITHOUT WARRANTIES OR CONDITIONS OF ANY
    KIND, EITHER EXPRESS OR IMPLIED, INCLUDING WITHOUT LIMITATION ANY IMPLIED
    WARRANTIES OR CONDITIONS OF TITLE, FITNESS FOR A PARTICULAR PURPOSE,
    MERCHANTABLITY OR NON-INFRINGEMENT.

    See the Apache Version 2.0 License for specific language governing permissions
    and limitations under the License.
    *****************************************************************************

    https://github.com/Microsoft/maker.js

    -->

    <link href="../external/codemirror/lib/codemirror.css" rel="stylesheet" />
    <link href="../external/codemirror/theme/twilight.css" rel="stylesheet" />
    <link href="playground.css" rel="stylesheet" />
    <script src="../external/pep/pep.js"></script>
    <script src="../external/marked/marked.js"></script>
    <script src="../external/codemirror/lib/codemirror.js"></script>
    <script src="../external/codemirror/mode/javascript/javascript.js"></script>

    <script src="../target/js/browser.maker.js"></script>
    <script>
<<<<<<< HEAD
        var makerjs = require('makerjs');
=======
        //pretend we are in node
        var module = {};

        function require(id) {
            return window[id];
        }
    </script>

    <script src="../node_modules/clone/clone.js"></script>
    <script src="../src/core/maker.js"></script>
    <script src="../src/core/angle.js"></script>
    <script src="../src/core/point.js"></script>
    <script src="../src/core/units.js"></script>
    <script src="../src/core/equal.js"></script>
    <script src="../src/core/measure.js"></script>
    <script src="../src/core/path.js"></script>
    <script src="../src/core/break.js"></script>
    <script src="../src/core/paths.js"></script>
    <script src="../src/core/model.js"></script>
    <script src="../src/core/combine.js"></script>
    <script src="../src/core/collect.js"></script>
    <script src="../src/core/simplify.js"></script>
    <script src="../src/core/chain.js"></script>
    <script src="../src/core/loops.js"></script>
    <script src="../src/core/expand.js"></script>
    <script src="../src/core/kit.js"></script>
    <script src="../src/core/exporter.js"></script>
    <script src="../src/core/dxf.js"></script>
    <script src="../src/core/xml.js"></script>
    <script src="../src/core/svg.js"></script>
    <script src="../src/core/pdf.js"></script>
    <script src="../src/core/openjscad.js"></script>
    <script src="../src/core/solvers.js"></script>
    <script src="../src/core/fillet.js"></script>
    <script src="../src/core/intersect.js"></script>
    <script src="../src/models/BoltCircle.js"></script>
    <script src="../src/models/BoltRectangle.js"></script>
    <script src="../src/models/Dome.js"></script>
    <script src="../src/models/RoundRectangle.js"></script>
    <script src="../src/models/Oval.js"></script>
    <script src="../src/models/OvalArc.js"></script>
    <script src="../src/models/ConnectTheDots.js"></script>
    <script src="../src/models/Rectangle.js"></script>
    <script src="../src/models/Ring.js"></script>
    <script src="../src/models/Polygon.js"></script>
    <script src="../src/models/Square.js"></script>
    <script src="../src/models/Slot.js"></script>
    <script src="../src/models/SCurve.js"></script>
    <script src="../src/models/Star.js"></script>

    <script>
        //pretend it's been required
        var makerjs = MakerJs;
>>>>>>> 1fffcc33
    </script>

    <script src="iexport.js"></script>
    <script src="pointer.js"></script>
    <script src="playground.js"></script>
    <script>
        //config
        MakerJsPlayground.relativePath = '../demos/js/';
    </script>

</head>
<body class="no-notes collapse-annotation">
    <a name="top"></a>

    <main>
    <header class="logo">
        <a href="http://microsoft.github.io/maker.js/"><img src="m.png" /><h1>Maker.js</h1></a>

        <div id="rendering-options-top">
                <button onclick="MakerJsPlayground.toggleClassAndResize('collapse-rendering-options');">customize <span class="icon dropup">&#x25B4;</span><span class="icon dropdown">&#x25BE;</span></button>
        </div>
    </header>

    <section id="blueprint-canvas">
        <div id="view-params">
            <div id="view" touch-action="none" class="noselect">
                <div id="view-svg-container"></div>
                <svg id="pointers" xmlns="http://www.w3.org/2000/svg"></svg>
                <div id="touch-shield"></div>
            </div>
            <div id="rendering-options-menu" class="noselect">
                <div id="params"></div>
                <div class="view-controls">
                    <div>
                        <hr />
                    </div>
                    <div><label><input id="check-fit-on-screen" type="checkbox" checked onclick="if (this.checked) { MakerJsPlayground.fitOnScreen(); } else { MakerJsPlayground.fitNatural(); } MakerJsPlayground.render();" /> fit on screen <span id="zoom-display"></span></label></div>
                    <div><label><input id="check-show-origin" type="checkbox" checked onclick="MakerJsPlayground.toggleClass('collapse-origin')" /> show origin</label></div>
                        <div><label><input id="check-annotate" type="checkbox" onclick="MakerJsPlayground.toggleClass('collapse-annotation')" /> show path names</label></div>
                    <div id="notes-toggle"><label><input id="check-notes" type="checkbox" checked onclick="MakerJsPlayground.toggleClass('collapse-notes')" /> show notes</label></div>
                </div>
            </div>
        </div>
        <div id="notes"></div>
    </section>

    <section id="download">

        <div id="download-select">
            <h2>Choose a file format to download your customized drawing</h2>

<<<<<<< HEAD
            <button href="#" onclick="MakerJsPlayground.downloadClick(this, MakerJsPlaygroundExport.ExportFormat.Dxf);">.dxf</button>
            <button href="#" onclick="MakerJsPlayground.downloadClick(this, MakerJsPlaygroundExport.ExportFormat.Svg);">.svg</button>
            <button href="#" onclick="MakerJsPlayground.downloadClick(this, MakerJsPlaygroundExport.ExportFormat.Json);">json</button>
            <button href="#" onclick="MakerJsPlayground.downloadClick(this, MakerJsPlaygroundExport.ExportFormat.OpenJsCad);">openjscad</button>
            <button href="#" onclick="MakerJsPlayground.downloadClick(this, MakerJsPlaygroundExport.ExportFormat.Stl);">.stl</button>
        </div>

        <div id="download-generating">
            <h2>Generating your customized drawing...</h2>
=======
                <button href="#" onclick="MakerJsPlayground.downloadClick(this, MakerJsPlaygroundExport.ExportFormat.Dxf);">.dxf</button>
                <button href="#" onclick="MakerJsPlayground.downloadClick(this, MakerJsPlaygroundExport.ExportFormat.Svg);">.svg</button>
                <button href="#" onclick="MakerJsPlayground.downloadClick(this, MakerJsPlaygroundExport.ExportFormat.Json);">json</button>
                <button href="#" onclick="MakerJsPlayground.downloadClick(this, MakerJsPlaygroundExport.ExportFormat.OpenJsCad);">openjscad</button>
                <button href="#" onclick="MakerJsPlayground.downloadClick(this, MakerJsPlaygroundExport.ExportFormat.Stl);">.stl</button>
                <button href="#" onclick="MakerJsPlayground.downloadClick(this, MakerJsPlaygroundExport.ExportFormat.Pdf);">.pdf</button>
            </div>
>>>>>>> 1fffcc33

            <button onclick="MakerJsPlayground.cancelExport()">cancel</button>
            <div id="download-progress"></div>
        </div>

        <div id="download-ready">
            <h2>Your customized drawing file is ready for download</h2>

            <span id="download-link-container"></span>
            <span>
                <button class="close" onclick="MakerJsPlayground.toggleClass('download-ready')">close</button>
            </span>
            <div id="download-preview-container">
                <textarea id="download-preview" rows="8" readonly></textarea>
            </div>
            <div class="onscreen-help">
                If your browser does not support the download button above, <button onclick="MakerJsPlayground.copyToClipboard()">copy the text above</button> and paste into a new text file named <b id="download-filename">myfile.txt</b> on your computer.
            </div>
        </div>

    </section>

    <section class="editor">
        <div>
            <div class="code-header">
                <span>
                    JavaScript code editor
                    <button class="side-by-side" onclick="MakerJsPlayground.toggleClassAndResize('side-by-side');"><span class="dock">dock</span><span class="undock">undock</span></button>
                </span>
                <button class="run" onclick="MakerJsPlayground.runCodeFromEditor()">&nbsp;&#x25BA; Run&nbsp;</button>
                <span class="status"></span>
            </div>

            <a name="code"></a>

            <pre id="init-javascript-code">
var makerjs = require('makerjs');
this.paths = {
    head: new makerjs.paths.Circle([0, 0], 90),
    eye: new makerjs.paths.Circle([25, 25], 10),
    mouth: new makerjs.paths.Arc([0, 0], 50, 225, 315),
    wink: new makerjs.paths.Line([-35, 20], [-15, 20])
};
this.notes = '# Welcome to the Maker.js playground \n You can edit the JavaScript code, then click **Run** to see your drawing.';

//press enter here to add more blank lines

</pre>
        </div>
    </section>

    <div class="scroll-nav-links">
        <span>jump to</span>
        <span><a href="#code" onclick="document.querySelector('a[name=code]').scrollIntoView();return false;">code</a></span>
        <span><a href="#top" onclick="document.querySelector('a[name=top]').scrollIntoView();return false;">top</a></span>
    </div>

    <footer>
        <a href="https://github.com/Microsoft"><img src="microsoft.png" height="16" /> Open source, from Microsoft with love.</a> <a href="http://aka.ms/privacy">Privacy Statement</a> &copy;2016&nbsp;Microsoft
    </footer>

    </main>

</body>
</html><|MERGE_RESOLUTION|>--- conflicted
+++ resolved
@@ -36,63 +36,7 @@
 
     <script src="../target/js/browser.maker.js"></script>
     <script>
-<<<<<<< HEAD
         var makerjs = require('makerjs');
-=======
-        //pretend we are in node
-        var module = {};
-
-        function require(id) {
-            return window[id];
-        }
-    </script>
-
-    <script src="../node_modules/clone/clone.js"></script>
-    <script src="../src/core/maker.js"></script>
-    <script src="../src/core/angle.js"></script>
-    <script src="../src/core/point.js"></script>
-    <script src="../src/core/units.js"></script>
-    <script src="../src/core/equal.js"></script>
-    <script src="../src/core/measure.js"></script>
-    <script src="../src/core/path.js"></script>
-    <script src="../src/core/break.js"></script>
-    <script src="../src/core/paths.js"></script>
-    <script src="../src/core/model.js"></script>
-    <script src="../src/core/combine.js"></script>
-    <script src="../src/core/collect.js"></script>
-    <script src="../src/core/simplify.js"></script>
-    <script src="../src/core/chain.js"></script>
-    <script src="../src/core/loops.js"></script>
-    <script src="../src/core/expand.js"></script>
-    <script src="../src/core/kit.js"></script>
-    <script src="../src/core/exporter.js"></script>
-    <script src="../src/core/dxf.js"></script>
-    <script src="../src/core/xml.js"></script>
-    <script src="../src/core/svg.js"></script>
-    <script src="../src/core/pdf.js"></script>
-    <script src="../src/core/openjscad.js"></script>
-    <script src="../src/core/solvers.js"></script>
-    <script src="../src/core/fillet.js"></script>
-    <script src="../src/core/intersect.js"></script>
-    <script src="../src/models/BoltCircle.js"></script>
-    <script src="../src/models/BoltRectangle.js"></script>
-    <script src="../src/models/Dome.js"></script>
-    <script src="../src/models/RoundRectangle.js"></script>
-    <script src="../src/models/Oval.js"></script>
-    <script src="../src/models/OvalArc.js"></script>
-    <script src="../src/models/ConnectTheDots.js"></script>
-    <script src="../src/models/Rectangle.js"></script>
-    <script src="../src/models/Ring.js"></script>
-    <script src="../src/models/Polygon.js"></script>
-    <script src="../src/models/Square.js"></script>
-    <script src="../src/models/Slot.js"></script>
-    <script src="../src/models/SCurve.js"></script>
-    <script src="../src/models/Star.js"></script>
-
-    <script>
-        //pretend it's been required
-        var makerjs = MakerJs;
->>>>>>> 1fffcc33
     </script>
 
     <script src="iexport.js"></script>
@@ -144,25 +88,16 @@
         <div id="download-select">
             <h2>Choose a file format to download your customized drawing</h2>
 
-<<<<<<< HEAD
             <button href="#" onclick="MakerJsPlayground.downloadClick(this, MakerJsPlaygroundExport.ExportFormat.Dxf);">.dxf</button>
             <button href="#" onclick="MakerJsPlayground.downloadClick(this, MakerJsPlaygroundExport.ExportFormat.Svg);">.svg</button>
             <button href="#" onclick="MakerJsPlayground.downloadClick(this, MakerJsPlaygroundExport.ExportFormat.Json);">json</button>
             <button href="#" onclick="MakerJsPlayground.downloadClick(this, MakerJsPlaygroundExport.ExportFormat.OpenJsCad);">openjscad</button>
             <button href="#" onclick="MakerJsPlayground.downloadClick(this, MakerJsPlaygroundExport.ExportFormat.Stl);">.stl</button>
+            <button href="#" onclick="MakerJsPlayground.downloadClick(this, MakerJsPlaygroundExport.ExportFormat.Pdf);">.pdf</button>
         </div>
 
         <div id="download-generating">
             <h2>Generating your customized drawing...</h2>
-=======
-                <button href="#" onclick="MakerJsPlayground.downloadClick(this, MakerJsPlaygroundExport.ExportFormat.Dxf);">.dxf</button>
-                <button href="#" onclick="MakerJsPlayground.downloadClick(this, MakerJsPlaygroundExport.ExportFormat.Svg);">.svg</button>
-                <button href="#" onclick="MakerJsPlayground.downloadClick(this, MakerJsPlaygroundExport.ExportFormat.Json);">json</button>
-                <button href="#" onclick="MakerJsPlayground.downloadClick(this, MakerJsPlaygroundExport.ExportFormat.OpenJsCad);">openjscad</button>
-                <button href="#" onclick="MakerJsPlayground.downloadClick(this, MakerJsPlaygroundExport.ExportFormat.Stl);">.stl</button>
-                <button href="#" onclick="MakerJsPlayground.downloadClick(this, MakerJsPlaygroundExport.ExportFormat.Pdf);">.pdf</button>
-            </div>
->>>>>>> 1fffcc33
 
             <button onclick="MakerJsPlayground.cancelExport()">cancel</button>
             <div id="download-progress"></div>
