--- conflicted
+++ resolved
@@ -2,11 +2,7 @@
 <html>
 <head>
     <title>Maker.js Playground</title>
-<<<<<<< HEAD
-	<meta charset="utf-8" />
-=======
     <meta charset="utf-8" />
->>>>>>> a8311fa8
     <meta name="viewport" content="width=device-width, initial-scale=1">
     <link href="../external/codemirror/lib/codemirror.css" rel="stylesheet" />
     <link href="../external/codemirror/theme/twilight.css" rel="stylesheet" />
@@ -42,7 +38,7 @@
             <button onclick="MakerJsPlayground.doEval()">&nbsp;&#x25BA; Run&nbsp;</button>
             <span class="status"></span>
         </div>
-        <textarea id="textarea1"></textarea>
+    <textarea id="textarea1"></textarea>
     </section>
 
     <footer>
