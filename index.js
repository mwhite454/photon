--- conflicted
+++ resolved
@@ -3293,8 +3293,6 @@
 (function (MakerJs) {
     var models;
     (function (models) {
-<<<<<<< HEAD
-=======
         var ConnectTheDots = (function () {
             function ConnectTheDots(isClosed, points) {
                 var _this = this;
@@ -3348,7 +3346,6 @@
 (function (MakerJs) {
     var models;
     (function (models) {
->>>>>>> 1d23d7fc
         var BoltCircle = (function () {
             function BoltCircle(boltRadius, holeRadius, boltCount, firstBoltAngleInDegrees) {
                 if (firstBoltAngleInDegrees === void 0) { firstBoltAngleInDegrees = 0; }
@@ -3389,29 +3386,6 @@
 (function (MakerJs) {
     var models;
     (function (models) {
-        var ConnectTheDots = (function () {
-            function ConnectTheDots(isClosed, points) {
-                var _this = this;
-                this.paths = {};
-                var connect = function (a, b) {
-                    _this.paths["ShapeLine" + i] = new MakerJs.paths.Line(points[a], points[b]);
-                };
-                for (var i = 1; i < points.length; i++) {
-                    connect(i - 1, i);
-                }
-                if (isClosed && points.length > 2) {
-                    connect(points.length - 1, 0);
-                }
-            }
-            return ConnectTheDots;
-        })();
-        models.ConnectTheDots = ConnectTheDots;
-    })(models = MakerJs.models || (MakerJs.models = {}));
-})(MakerJs || (MakerJs = {}));
-var MakerJs;
-(function (MakerJs) {
-    var models;
-    (function (models) {
         var RoundRectangle = (function () {
             function RoundRectangle(width, height, radius) {
                 this.paths = {};
@@ -3439,12 +3413,6 @@
         models.RoundRectangle = RoundRectangle;
     })(models = MakerJs.models || (MakerJs.models = {}));
 })(MakerJs || (MakerJs = {}));
-var __extends = this.__extends || function (d, b) {
-    for (var p in b) if (b.hasOwnProperty(p)) d[p] = b[p];
-    function __() { this.constructor = d; }
-    __.prototype = b.prototype;
-    d.prototype = new __();
-};
 var MakerJs;
 (function (MakerJs) {
     var models;
@@ -3488,31 +3456,6 @@
 (function (MakerJs) {
     var models;
     (function (models) {
-        var Polygon = (function (_super) {
-            __extends(Polygon, _super);
-            function Polygon(numberOfSides, radius, firstCornerAngleInDegrees) {
-                if (firstCornerAngleInDegrees === void 0) { firstCornerAngleInDegrees = 0; }
-                _super.call(this, true, Polygon.getPoints(numberOfSides, radius, firstCornerAngleInDegrees));
-            }
-            Polygon.getPoints = function (numberOfSides, radius, firstCornerAngleInDegrees) {
-                if (firstCornerAngleInDegrees === void 0) { firstCornerAngleInDegrees = 0; }
-                var points = [];
-                var a1 = MakerJs.angle.toRadians(firstCornerAngleInDegrees);
-                var a = 2 * Math.PI / numberOfSides;
-                for (var i = 0; i < numberOfSides; i++) {
-                    points.push(MakerJs.point.fromPolar(a * i + a1, radius));
-                }
-                return points;
-            };
-            return Polygon;
-        })(models.ConnectTheDots);
-        models.Polygon = Polygon;
-    })(models = MakerJs.models || (MakerJs.models = {}));
-})(MakerJs || (MakerJs = {}));
-var MakerJs;
-(function (MakerJs) {
-    var models;
-    (function (models) {
         var Rectangle = (function (_super) {
             __extends(Rectangle, _super);
             function Rectangle(width, height) {
@@ -3593,4 +3536,39 @@
         })(models.Rectangle);
         models.Square = Square;
     })(models = MakerJs.models || (MakerJs.models = {}));
+})(MakerJs || (MakerJs = {}));
+var MakerJs;
+(function (MakerJs) {
+    var models;
+    (function (models) {
+        var Star = (function () {
+            function Star(numberOfPoints, outerRadius, innerRadius, skipPoints) {
+                if (skipPoints === void 0) { skipPoints = 2; }
+                this.paths = {};
+                if (!innerRadius) {
+                    innerRadius = outerRadius * Star.InnerRadiusRatio(numberOfPoints, skipPoints);
+                }
+                var outerPoints = models.Polygon.getPoints(numberOfPoints, outerRadius);
+                var innerPoints = models.Polygon.getPoints(numberOfPoints, innerRadius, 180 / numberOfPoints);
+                var allPoints = [];
+                for (var i = 0; i < numberOfPoints; i++) {
+                    allPoints.push(outerPoints[i]);
+                    allPoints.push(innerPoints[i]);
+                }
+                var model = new models.ConnectTheDots(true, allPoints);
+                this.paths = model.paths;
+                delete model.paths;
+            }
+            Star.InnerRadiusRatio = function (numberOfPoints, skipPoints) {
+                //formula from http://www.jdawiseman.com/papers/easymath/surds_star_inner_radius.html
+                //Cos(Pi()*m/n) / Cos(Pi()*(m-1)/n)
+                if (numberOfPoints > 0 && skipPoints > 1 && skipPoints < numberOfPoints / 2) {
+                    return Math.cos(Math.PI * skipPoints / numberOfPoints) / Math.cos(Math.PI * (skipPoints - 1) / numberOfPoints);
+                }
+                return 0;
+            };
+            return Star;
+        })();
+        models.Star = Star;
+    })(models = MakerJs.models || (MakerJs.models = {}));
 })(MakerJs || (MakerJs = {}));