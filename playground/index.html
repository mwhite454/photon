--- conflicted
+++ resolved
@@ -122,22 +122,6 @@
 
     </section>
 
-    <section class="editor">
-        <div>
-            <div class="code-header">
-                <span>
-                    JavaScript code editor
-                    <button class="side-by-side" onclick="MakerJsPlayground.toggleClassAndResize('side-by-side');"><span class="dock">dock</span><span class="undock">undock</span></button>
-                </span>
-                <button class="run" onclick="MakerJsPlayground.runCodeFromEditor()">&nbsp;&#x25BA; Run&nbsp;</button>
-                <span class="status"></span>
-            </div>
-
-<<<<<<< HEAD
-            <a name="code"></a>
-=======
-        </section>
-
         <section class="editor">
             <div>
                 <div class="code-header">
@@ -147,7 +131,8 @@
                     <button class="run" onclick="MakerJsPlayground.runCodeFromEditor()">&nbsp;&#x25BA; Run&nbsp;</button>
                     <span class="status"></span>
                 </div>
->>>>>>> ce5239d4
+
+            <a name="code"></a>
 
             <pre id="init-javascript-code">
 var makerjs = require('makerjs');
