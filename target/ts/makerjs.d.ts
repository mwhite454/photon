// Type definitions for Maker.js
// Project: https://github.com/Microsoft/maker.js
// Definitions by: Dan Marshall <https://github.com/danmarshall>
// Definitions: https://github.com/borisyankov/DefinitelyTyped
/**
 * Root module for Maker.js.
 *
 * Example: get a reference to Maker.js
 * ```
 * var makerjs = require('makerjs');
 * ```
 *
 */
declare namespace MakerJs {
    /**
     * String-based enumeration of unit types: imperial, metric or otherwise.
     * A model may specify the unit system it is using, if any. When importing a model, it may have different units.
     * Unit conversion function is makerjs.units.conversionScale().
     * Important: If you add to this, you must also add a corresponding conversion ratio in the unit.ts file!
     */
    var unitType: {
        Centimeter: string;
        Foot: string;
        Inch: string;
        Meter: string;
        Millimeter: string;
    };
    /**
     * Numeric rounding
     *
     * Example: round to 3 decimal places
     * ```
     * makerjs.round(3.14159, .001); //returns 3.142
     * ```
     *
     * @param n The number to round off.
     * @param accuracy Optional exemplar of number of decimal places.
     */
    function round(n: number, accuracy?: number): number;
    /**
     * Clone an object.
     *
     * @param objectToClone The object to clone.
     * @returns A new clone of the original object.
     */
    function cloneObject<T>(objectToClone: T): T;
    /**
     * Copy the properties from one object to another object.
     *
     * Example:
     * ```
     * makerjs.extendObject({ abc: 123 }, { xyz: 789 }); //returns { abc: 123, xyz: 789 }
     * ```
     *
     * @param target The object to extend. It will receive the new properties.
     * @param other An object containing properties to merge in.
     * @returns The original object after merging.
     */
    function extendObject(target: Object, other: Object): Object;
    /**
     * An x-y point in a two-dimensional space.
     * Implemented as an array with 2 elements. The first element is x, the second element is y.
     *
     * Examples:
     * ```
     * var p: IPoint = [0, 0];   //typescript
     * var p = [0, 0];   //javascript
     * ```
     */
    interface IPoint {
        [index: number]: number;
    }
    /**
     * Test to see if an object implements the required properties of a point.
     *
     * @param item The item to test.
     */
    function isPoint(item: any): boolean;
    /**
     * A measurement of extents, the high and low points.
     */
    interface IMeasure {
        /**
         * The point containing both the lowest x and y values of the rectangle containing the item being measured.
         */
        low: IPoint;
        /**
         * The point containing both the highest x and y values of the rectangle containing the item being measured.
         */
        high: IPoint;
    }
    /**
     * A line, curved line or other simple two dimensional shape.
     */
    interface IPath {
        /**
         * The type of the path, e.g. "line", "circle", or "arc". These strings are enumerated in pathType.
         */
        "type": string;
        /**
         * The main point of reference for this path.
         */
        origin: IPoint;
        /**
         * Optional layer of this path.
         */
        layer?: string;
    }
    /**
     * Test to see if an object implements the required properties of a path.
     *
     * @param item The item to test.
     */
    function isPath(item: any): boolean;
    /**
     * A line path.
     *
     * Examples:
     * ```
     * var line: IPathLine = { type: 'line', origin: [0, 0], end: [1, 1] };   //typescript
     * var line = { type: 'line', origin: [0, 0], end: [1, 1] };   //javascript
     * ```
     */
    interface IPathLine extends IPath {
        /**
         * The end point defining the line. The start point is the origin.
         */
        end: IPoint;
    }
    /**
     * Test to see if an object implements the required properties of a line.
     *
     * @param item The item to test.
     */
    function isPathLine(item: any): boolean;
    /**
     * A circle path.
     *
     * Examples:
     * ```
     * var circle: IPathCircle = { type: 'circle', origin: [0, 0], radius: 7 };   //typescript
     * var circle = { type: 'circle', origin: [0, 0], radius: 7 };   //javascript
     * ```
     */
    interface IPathCircle extends IPath {
        /**
         * The radius of the circle.
         */
        radius: number;
    }
    /**
     * Test to see if an object implements the required properties of a circle.
     *
     * @param item The item to test.
     */
    function isPathCircle(item: any): boolean;
    /**
     * An arc path.
     *
     * Examples:
     * ```
     * var arc: IPathArc = { type: 'arc', origin: [0, 0], radius: 7, startAngle: 0, endAngle: 45 };   //typescript
     * var arc = { type: 'arc', origin: [0, 0], radius: 7, startAngle: 0, endAngle: 45 };   //javascript
     * ```
     */
    interface IPathArc extends IPathCircle {
        /**
         * The angle (in degrees) to begin drawing the arc, in polar (counter-clockwise) direction.
         */
        startAngle: number;
        /**
         * The angle (in degrees) to end drawing the arc, in polar (counter-clockwise) direction. May be less than start angle if it past 360.
         */
        endAngle: number;
    }
    /**
     * Test to see if an object implements the required properties of an arc.
     *
     * @param item The item to test.
     */
    function isPathArc(item: any): boolean;
    /**
     * A map of functions which accept a path as a parameter.
     * @private
     */
    interface IPathFunctionMap {
        /**
         * Key is the type of a path, value is a function which accepts a path object as its parameter.
         */
        [type: string]: (pathValue: IPath) => void;
    }
    /**
     * A map of functions which accept a path and an origin point as parameters.
     * @private
     */
    interface IPathOriginFunctionMap {
        /**
         * Key is the type of a path, value is a function which accepts a path object a point object as its parameters.
         */
        [type: string]: (id: string, pathValue: IPath, origin: IPoint, layer: string) => void;
    }
    /**
     * String-based enumeration of all paths types.
     *
     * Examples: use pathType instead of string literal when creating a circle.
     * ```
     * var circle: IPathCircle = { type: pathType.Circle, origin: [0, 0], radius: 7 };   //typescript
     * var circle = { type: pathType.Circle, origin: [0, 0], radius: 7 };   //javascript
     * ```
     */
    var pathType: {
        Line: string;
        Circle: string;
        Arc: string;
    };
    /**
     * Slope and y-intercept of a line.
     */
    interface ISlope {
        /**
         * Boolean to see if line has slope or is vertical.
         */
        hasSlope: boolean;
        /**
         * Optional value of non-vertical slope.
         */
        slope?: number;
        /**
         * Line used to calculate this slope.
         */
        line: IPathLine;
        /**
         * Optional value of y when x = 0.
         */
        yIntercept?: number;
    }
    /**
     * Options to pass to path.intersection()
     */
    interface IPathIntersectionOptions {
        /**
         * Optional boolean to only return deep intersections, i.e. not on an end point or tangent.
         */
        excludeTangents?: boolean;
        /**
         * Optional output variable which will be set to true if the paths are overlapped.
         */
        out_AreOverlapped?: boolean;
    }
    /**
     * An intersection of two paths.
     */
    interface IPathIntersection {
        /**
         * Array of points where the two paths intersected. The length of the array may be either 1 or 2 points.
         */
        intersectionPoints: IPoint[];
        /**
         * This Array property will only be defined if the first parameter passed to pathIntersection is either an Arc or a Circle.
         * It contains the angles of intersection relative to the first path parameter.
         * The length of the array may be either 1 or 2.
         */
        path1Angles?: number[];
        /**
         * This Array property will only be defined if the second parameter passed to pathIntersection is either an Arc or a Circle.
         * It contains the angles of intersection relative to the second path parameter.
         * The length of the array may be either 1 or 2.
         */
        path2Angles?: number[];
    }
    /**
     * Options when matching points
     */
    interface IPointMatchOptions {
        /**
         * Max distance to consider two points as the same.
         */
        pointMatchingDistance?: number;
    }
    /**
     * Options to pass to model.combine.
     */
    interface ICombineOptions extends IPointMatchOptions {
        /**
         * Flag to remove paths which are not part of a loop.
         */
        trimDeadEnds?: boolean;
        /**
         * Point which is known to be outside of the model.
         */
        farPoint?: IPoint;
    }
    /**
     * Options to pass to model.findLoops.
     */
    interface IFindLoopsOptions extends IPointMatchOptions {
        /**
         * Flag to remove looped paths from the original model.
         */
        removeFromOriginal?: boolean;
    }
    /**
     * Options to pass to model.simplify()
     */
    interface ISimplifyOptions {
        /**
         * Optional
         */
        pointMatchingDistance?: number;
        /**
         * Optional
         */
        scalarMatchingDistance?: number;
    }
    /**
     * A path that may be indicated to "flow" in either direction between its endpoints.
     */
    interface IPathDirectional extends IPath {
        /**
         * The endpoints of the path.
         */
        endPoints: IPoint[];
        /**
         * Path flows forwards or reverse.
         */
        reversed?: boolean;
    }
    /**
     * Path objects by id.
     */
    interface IPathMap {
        [id: string]: IPath;
    }
    /**
     * Model objects by id.
     */
    interface IModelMap {
        [id: string]: IModel;
    }
    /**
     * A model is a composite object which may contain an array of paths, or an array of models recursively.
     *
     * Example:
     * ```
     * var m = {
     *   paths: {
     *     "line1": { type: 'line', origin: [0, 0], end: [1, 1] },
     *     "line2": { type: 'line', origin: [0, 0], end: [-1, -1] }
     *   }
     * };
     * ```
     */
    interface IModel {
        /**
         * Optional origin location of this model.
         */
        origin?: IPoint;
        /**
         * A model may want to specify its type, but this value is not employed yet.
         */
        "type"?: string;
        /**
         * Optional array of path objects in this model.
         */
        paths?: IPathMap;
        /**
         * Optional array of models within this model.
         */
        models?: IModelMap;
        /**
         * Optional unit system of this model. See UnitType for possible values.
         */
        units?: string;
        /**
         * An author may wish to add notes to this model instance.
         */
        notes?: string;
        /**
         * Optional layer of this model.
         */
        layer?: string;
        /**
         * Optional exporter options for this model.
         */
        exporterOptions?: {
            [exporterName: string]: any;
        };
    }
    /**
     * Callback signature for model.walkPaths().
     */
    interface IModelPathCallback {
        (modelContext: IModel, pathId: string, pathContext: IPath): void;
    }
    /**
     * Test to see if an object implements the required properties of a model.
     */
    function isModel(item: any): boolean;
    /**
     * Reference to a path id within a model.
     */
    interface IRefPathIdInModel {
        modelContext: IModel;
        pathId: string;
    }
    /**
     * Path and its reference id within a model
     */
    interface IRefPathInModel extends IRefPathIdInModel {
        pathContext: IPath;
    }
    /**
     * A map of functions which accept a path reference as a parameter.
     * @private
     */
    interface IRefPathInModelFunctionMap {
        /**
         * Key is the type of a path, value is a function which accepts a path object as its parameter.
         */
        [type: string]: (refPathInModel: IRefPathInModel) => void;
    }
    /**
     * Describes a parameter and its limits.
     */
    interface IMetaParameter {
        /**
         * Display text of the parameter.
         */
        title: string;
        /**
         * Type of the parameter. Currently supports "range".
         */
        type: string;
        /**
         * Optional minimum value of the range.
         */
        min?: number;
        /**
         * Optional maximum value of the range.
         */
        max?: number;
        /**
         * Optional step value between min and max.
         */
        step?: number;
        /**
         * Initial sample value for this parameter.
         */
        value: any;
    }
    /**
     * An IKit is a model-producing class with some sample parameters. Think of it as a packaged model with instructions on how to best use it.
     */
    interface IKit {
        /**
         * The constructor. The kit must be "new-able" and it must produce an IModel.
         * It can have any number of any type of parameters.
         */
        new (...args: any[]): IModel;
        /**
         * Attached to the constructor is a property named metaParameters which is an array of IMetaParameter objects.
         * Each element of the array corresponds to a parameter of the constructor, in order.
         */
        metaParameters?: IMetaParameter[];
        /**
         * Information about this kit, in plain text or markdown format.
         */
        notes?: string;
    }
}
declare namespace MakerJs.angle {
    /**
     * Find out if two angles are equal.
     *
     * @param a First angle.
     * @param b Second angle.
     * @returns true if angles are the same, false if they are not
     */
    function areEqual(angle1: number, angle2: number, accuracy?: number): boolean;
    /**
     * Ensures an angle is not greater than 360
     *
     * @param angleInDegrees Angle in degrees.
     * @retiurns Same polar angle but not greater than 360 degrees.
     */
    function noRevolutions(angleInDegrees: number): number;
    /**
     * Convert an angle from degrees to radians.
     *
     * @param angleInDegrees Angle in degrees.
     * @returns Angle in radians.
     */
    function toRadians(angleInDegrees: number): number;
    /**
     * Convert an angle from radians to degrees.
     *
     * @param angleInRadians Angle in radians.
     * @returns Angle in degrees.
     */
    function toDegrees(angleInRadians: number): number;
    /**
     * Get an arc's end angle, ensured to be greater than its start angle.
     *
     * @param arc An arc path object.
     * @returns End angle of arc.
     */
    function ofArcEnd(arc: IPathArc): number;
    /**
     * Get the angle in the middle of an arc's start and end angles.
     *
     * @param arc An arc path object.
     * @param ratio Optional number between 0 and 1 specifying percentage between start and end angles. Default is .5
     * @returns Middle angle of arc.
     */
    function ofArcMiddle(arc: IPathArc, ratio?: number): number;
    /**
     * Angle of a line path.
     *
     * @param line The line path to find the angle of.
     * @returns Angle of the line path, in degrees.
     */
    function ofLineInDegrees(line: IPathLine): number;
    /**
     * Angle of a line through a point, in degrees.
     *
     * @param pointToFindAngle The point to find the angle.
     * @param origin Point of origin of the angle.
     * @returns Angle of the line throught the point, in degrees.
     */
    function ofPointInDegrees(origin: IPoint, pointToFindAngle: IPoint): number;
    /**
     * Angle of a line through a point, in radians.
     *
     * @param pointToFindAngle The point to find the angle.
     * @param origin Point of origin of the angle.
     * @returns Angle of the line throught the point, in radians.
     */
    function ofPointInRadians(origin: IPoint, pointToFindAngle: IPoint): number;
    /**
     * Mirror an angle on either or both x and y axes.
     *
     * @param angleInDegrees The angle to mirror.
     * @param mirrorX Boolean to mirror on the x axis.
     * @param mirrorY Boolean to mirror on the y axis.
     * @returns Mirrored angle.
     */
    function mirror(angleInDegrees: number, mirrorX: boolean, mirrorY: boolean): number;
}
declare namespace MakerJs.point {
    /**
     * Add two points together and return the result as a new point object.
     *
     * @param a First point.
     * @param b Second point.
     * @param subtract Optional boolean to subtract instead of add.
     * @returns A new point object.
     */
    function add(a: IPoint, b: IPoint, subtract?: boolean): IPoint;
    /**
     * Find out if two points are equal.
     *
     * @param a First point.
     * @param b Second point.
     * @returns true if points are the same, false if they are not
     */
    function areEqual(a: IPoint, b: IPoint, withinDistance?: number): boolean;
    /**
     * Find out if two points are equal after rounding.
     *
     * @param a First point.
     * @param b Second point.
     * @param accuracy Optional exemplar of number of decimal places.
     * @returns true if points are the same, false if they are not
     */
    function areEqualRounded(a: IPoint, b: IPoint, accuracy?: number): boolean;
    /**
     * Get the average of two points.
     *
     * @param a First point.
     * @param b Second point.
     * @returns New point object which is the average of a and b.
     */
    function average(a: IPoint, b: IPoint): IPoint;
    /**
     * Clone a point into a new point.
     *
     * @param pointToClone The point to clone.
     * @returns A new point with same values as the original.
     */
    function clone(pointToClone: IPoint): IPoint;
    /**
     * From an array of points, find the closest point to a given reference point.
     *
     * @param referencePoint The reference point.
     * @param pointOptions Array of points to choose from.
     * @returns The first closest point from the pointOptions.
     */
    function closest(referencePoint: IPoint, pointOptions: IPoint[]): IPoint;
    /**
     * Get a point from its polar coordinates.
     *
     * @param angleInRadians The angle of the polar coordinate, in radians.
     * @param radius The radius of the polar coordinate.
     * @returns A new point object.
     */
    function fromPolar(angleInRadians: number, radius: number): IPoint;
    /**
     * Get a point on a circle or arc path, at a given angle.
     * @param angleInDegrees The angle at which you want to find the point, in degrees.
     * @param circle A circle or arc.
     * @returns A new point object.
     */
    function fromAngleOnCircle(angleInDegrees: number, circle: IPathCircle): IPoint;
    /**
     * Get the two end points of an arc path.
     *
     * @param arc The arc path object.
     * @returns Array with 2 elements: [0] is the point object corresponding to the start angle, [1] is the point object corresponding to the end angle.
     */
    function fromArc(arc: IPathArc): IPoint[];
    /**
     * Get the two end points of a path.
     *
     * @param pathContext The path object.
     * @returns Array with 2 elements: [0] is the point object corresponding to the origin, [1] is the point object corresponding to the end.
     */
    function fromPathEnds(pathContext: IPath): IPoint[];
    /**
     * Get the middle point of a path.
     *
     * @param pathContext The path object.
     * @param ratio Optional ratio (between 0 and 1) of point along the path. Default is .5 for middle.
     * @returns Point on the path, in the middle of the path.
     */
    function middle(pathContext: IPath, ratio?: number): IPoint;
    /**
     * Create a clone of a point, mirrored on either or both x and y axes.
     *
     * @param pointToMirror The point to mirror.
     * @param mirrorX Boolean to mirror on the x axis.
     * @param mirrorY Boolean to mirror on the y axis.
     * @returns Mirrored point.
     */
    function mirror(pointToMirror: IPoint, mirrorX: boolean, mirrorY: boolean): IPoint;
    /**
     * Round the values of a point.
     *
     * @param pointContext The point to serialize.
     * @param accuracy Optional exemplar number of decimal places.
     * @returns A new point with the values rounded.
     */
    function rounded(pointContext: IPoint, accuracy?: number): IPoint;
    /**
     * Rotate a point.
     *
     * @param pointToRotate The point to rotate.
     * @param angleInDegrees The amount of rotation, in degrees.
     * @param rotationOrigin The center point of rotation.
     * @returns A new point.
     */
    function rotate(pointToRotate: IPoint, angleInDegrees: number, rotationOrigin: IPoint): IPoint;
    /**
     * Scale a point's coordinates.
     *
     * @param pointToScale The point to scale.
     * @param scaleValue The amount of scaling.
     * @returns A new point.
     */
    function scale(pointToScale: IPoint, scaleValue: number): IPoint;
    /**
     * Get a string representation of a point.
     *
     * @param pointContext The point to serialize.
     * @param accuracy Optional exemplar of number of decimal places.
     * @returns String representing the point.
     */
    function serialize(pointContext: IPoint, accuracy?: number): string;
    /**
     * Subtract a point from another point, and return the result as a new point. Shortcut to Add(a, b, subtract = true).
     *
     * @param a First point.
     * @param b Second point.
     * @returns A new point object.
     */
    function subtract(a: IPoint, b: IPoint): IPoint;
    /**
     * A point at 0,0 coordinates.
     * NOTE: It is important to call this as a method, with the empty parentheses.
     *
     * @returns A new point.
     */
    function zero(): IPoint;
}
declare namespace MakerJs.path {
    /**
     * Find out if two paths are equal.
     *
     * @param a First path.
     * @param b Second path.
     * @returns true if paths are the same, false if they are not
     */
    function areEqual(path1: IPath, path2: IPath, withinPointDistance?: number): boolean;
    /**
     * Create a clone of a path, mirrored on either or both x and y axes.
     *
     * @param pathToMirror The path to mirror.
     * @param mirrorX Boolean to mirror on the x axis.
     * @param mirrorY Boolean to mirror on the y axis.
     * @param newId Optional id to assign to the new path.
     * @returns Mirrored path.
     */
    function mirror(pathToMirror: IPath, mirrorX: boolean, mirrorY: boolean, newId?: string): IPath;
    /**
     * Move a path to an absolute point.
     *
     * @param pathToMove The path to move.
     * @param origin The new origin for the path.
     * @returns The original path (for chaining).
     */
    function move(pathToMove: IPath, origin: IPoint): IPath;
    /**
     * Move a path's origin by a relative amount.
     *
     * @param pathToMove The path to move.
     * @param delta The x & y adjustments as a point object.
     * @returns The original path (for chaining).
     */
    function moveRelative(pathToMove: IPath, delta: IPoint): IPath;
    /**
     * Rotate a path.
     *
     * @param pathToRotate The path to rotate.
     * @param angleInDegrees The amount of rotation, in degrees.
     * @param rotationOrigin The center point of rotation.
     * @returns The original path (for chaining).
     */
    function rotate(pathToRotate: IPath, angleInDegrees: number, rotationOrigin: IPoint): IPath;
    /**
     * Scale a path.
     *
     * @param pathToScale The path to scale.
     * @param scaleValue The amount of scaling.
     * @returns The original path (for chaining).
     */
    function scale(pathToScale: IPath, scaleValue: number): IPath;
}
declare namespace MakerJs.path {
    /**
     * Breaks a path in two. The supplied path will end at the supplied pointOfBreak,
     * a new path is returned which begins at the pointOfBreak and ends at the supplied path's initial end point.
     * For Circle, the original path will be converted in place to an Arc, and null is returned.
     *
     * @param pathToBreak The path to break.
     * @param pointOfBreak The point at which to break the path.
     * @returns A new path of the same type, when path type is line or arc. Returns null for circle.
     */
    function breakAtPoint(pathToBreak: IPath, pointOfBreak: IPoint): IPath;
}
declare namespace MakerJs.paths {
    /**
     * Class for arc path.
     */
    class Arc implements IPathArc {
        origin: IPoint;
        radius: number;
        startAngle: number;
        endAngle: number;
        type: string;
        /**
         * Class for arc path, created from origin point, radius, start angle, and end angle.
         *
         * @param origin The center point of the arc.
         * @param radius The radius of the arc.
         * @param startAngle The start angle of the arc.
         * @param endAngle The end angle of the arc.
         */
        constructor(origin: IPoint, radius: number, startAngle: number, endAngle: number);
        /**
         * Class for arc path, created from 2 points, radius, large Arc flag, and clockwise flag.
         *
         * @param p1 First end point of the arc.
         * @param p2 Second end point of the arc.
         * @param radius The radius of the arc.
         * @param largeArc Boolean flag to indicate clockwise direction.
         * @param clockwise Boolean flag to indicate clockwise direction.
         */
        constructor(p1: IPoint, p2: IPoint, radius: number, largeArc: boolean, clockwise: boolean);
        /**
         * Class for arc path, created from 2 points and optional boolean flag indicating clockwise.
         *
         * @param p1 First end point of the arc.
         * @param p2 Second end point of the arc.
         * @param clockwise Boolean flag to indicate clockwise direction.
         */
        constructor(p1: IPoint, p2: IPoint, clockwise?: boolean);
        /**
         * Class for arc path, created from 3 points.
         *
         * @param p1 First end point of the arc.
         * @param p2 Middle point on the arc.
         * @param p3 Second end point of the arc.
         */
        constructor(p1: IPoint, p2: IPoint, p3: IPoint);
    }
    /**
     * Class for circle path.
     */
    class Circle implements IPathCircle {
        type: string;
        origin: IPoint;
        radius: number;
        /**
         * Class for circle path, created from origin point and radius.
         *
         * @param origin The center point of the circle.
         * @param radius The radius of the circle.
         */
        constructor(origin: IPoint, radius: number);
        /**
         * Class for circle path, created from 2 points.
         *
         * @param p1 First point on the circle.
         * @param p2 Second point on the circle.
         */
        constructor(p1: IPoint, p2: IPoint);
        /**
         * Class for circle path, created from 3 points.
         *
         * @param p1 First point on the circle.
         * @param p2 Second point on the circle.
         * @param p3 Third point on the circle.
         */
        constructor(p1: IPoint, p2: IPoint, p3: IPoint);
    }
    /**
     * Class for line path.
     *
     * @param origin The origin point of the line.
     * @param end The end point of the line.
     */
    class Line implements IPathLine {
        origin: IPoint;
        end: IPoint;
        type: string;
        constructor(origin: IPoint, end: IPoint);
    }
    /**
     * Class for chord, which is simply a line path that connects the endpoints of an arc.
     *
     * @param arc Arc to use as the basic for the chord.
     */
    class Chord implements IPathLine {
        type: string;
        origin: IPoint;
        end: IPoint;
        constructor(arc: IPathArc);
    }
    /**
     * Class for a parallel line path.
     *
     * @param toLine A line to be parallel to.
     * @param distance Distance between parallel and original line.
     * @param nearPoint Any point to determine which side of the line to place the parallel.
     */
    class Parallel implements IPathLine {
        type: string;
        origin: IPoint;
        end: IPoint;
        constructor(toLine: IPathLine, distance: number, nearPoint: IPoint);
    }
}
declare namespace MakerJs.model {
    /**
     * Count the number of child models within a given model.
     *
     * @param modelContext The model containing other models.
     * @returns Number of child models.
     */
    function countChildModels(modelContext: IModel): number;
    /**
     * Get an unused id in the models map with the same prefix.
     *
     * @param modelContext The model containing the models map.
     * @param modelId The id to use directly (if unused), or as a prefix.
     */
    function getSimilarModelId(modelContext: IModel, modelId: string): string;
    /**
     * Get an unused id in the paths map with the same prefix.
     *
     * @param modelContext The model containing the paths map.
     * @param pathId The id to use directly (if unused), or as a prefix.
     */
    function getSimilarPathId(modelContext: IModel, pathId: string): string;
    /**
     * Moves all of a model's children (models and paths, recursively) in reference to a single common origin. Useful when points between children need to connect to each other.
     *
     * @param modelToOriginate The model to originate.
     * @param origin Optional offset reference point.
     */
    function originate(modelToOriginate: IModel, origin?: IPoint): IModel;
    /**
     * Create a clone of a model, mirrored on either or both x and y axes.
     *
     * @param modelToMirror The model to mirror.
     * @param mirrorX Boolean to mirror on the x axis.
     * @param mirrorY Boolean to mirror on the y axis.
     * @returns Mirrored model.
     */
    function mirror(modelToMirror: IModel, mirrorX: boolean, mirrorY: boolean): IModel;
    /**
     * Move a model to an absolute point. Note that this is also accomplished by directly setting the origin property. This function exists for chaining.
     *
     * @param modelToMove The model to move.
     * @param origin The new position of the model.
     * @returns The original model (for chaining).
     */
    function move(modelToMove: IModel, origin: IPoint): IModel;
    /**
     * Move a model's origin by a relative amount.
     *
     * @param modelToMove The model to move.
     * @param delta The x & y adjustments as a point object.
     * @returns The original model (for chaining).
     */
    function moveRelative(modelToMove: IModel, delta: IPoint): IModel;
    /**
     * Rotate a model.
     *
     * @param modelToRotate The model to rotate.
     * @param angleInDegrees The amount of rotation, in degrees.
     * @param rotationOrigin The center point of rotation.
     * @returns The original model (for chaining).
     */
    function rotate(modelToRotate: IModel, angleInDegrees: number, rotationOrigin: IPoint): IModel;
    /**
     * Scale a model.
     *
     * @param modelToScale The model to scale.
     * @param scaleValue The amount of scaling.
     * @param scaleOrigin Optional boolean to scale the origin point. Typically false for the root model.
     * @returns The original model (for chaining).
     */
    function scale(modelToScale: IModel, scaleValue: number, scaleOrigin?: boolean): IModel;
    /**
     * Convert a model to match a different unit system.
     *
     * @param modeltoConvert The model to convert.
     * @param destUnitType The unit system.
     * @returns The scaled model (for chaining).
     */
    function convertUnits(modeltoConvert: IModel, destUnitType: string): IModel;
    /**
     * Recursively walk through all paths for a given model.
     *
     * @param modelContext The model to walk.
     * @param callback Callback for each path.
     */
    function walkPaths(modelContext: IModel, callback: IModelPathCallback): void;
}
declare namespace MakerJs.model {
    /**
     * Check to see if a path is inside of a model.
     *
     * @param pathContext The path to check.
     * @param modelContext The model to check against.
     * @param farPoint Optional point of reference which is outside the bounds of the modelContext.
     * @returns Boolean true if the path is inside of the modelContext.
     */
    function isPathInsideModel(pathContext: IPath, modelContext: IModel, farPoint?: IPoint): boolean;
    /**
     * Break a model's paths everywhere they intersect with another path.
     *
     * @param modelToBreak The model containing paths to be broken.
     * @param modelToIntersect Optional model containing paths to look for intersection, or else the modelToBreak will be used.
     */
    function breakPathsAtIntersections(modelToBreak: IModel, modelToIntersect?: IModel): void;
    /**
     * Combine 2 models. The models should be originated, and every path within each model should be part of a loop.
     *
     * @param modelA First model to combine.
     * @param modelB Second model to combine.
     * @param includeAInsideB Flag to include paths from modelA which are inside of modelB.
     * @param includeAOutsideB Flag to include paths from modelA which are outside of modelB.
     * @param includeBInsideA Flag to include paths from modelB which are inside of modelA.
     * @param includeBOutsideA Flag to include paths from modelB which are outside of modelA.
     * @param keepDuplicates Flag to include paths which are duplicate in both models.
     * @param farPoint Optional point of reference which is outside the bounds of both models.
     */
    function combine(modelA: IModel, modelB: IModel, includeAInsideB?: boolean, includeAOutsideB?: boolean, includeBInsideA?: boolean, includeBOutsideA?: boolean, options?: ICombineOptions): void;
}
declare namespace MakerJs {
    /**
     * Compare keys to see if they are equal.
     */
    interface ICollectionKeyComparer<K> {
        (a: K, b: K): boolean;
    }
    /**
     * A collection for items that share a common key.
     */
    interface ICollection<K, T> {
        key: K;
        items: T[];
    }
    /**
     * Collects items that share a common key.
     */
    class Collector<K, T> {
        private comparer;
        collections: ICollection<K, T>[];
        constructor(comparer?: ICollectionKeyComparer<K>);
        addItemToCollection(key: K, item: T): void;
        findCollection(key: K, action?: (index: number) => void): T[];
        removeCollection(key: K): boolean;
        removeItemFromCollection(key: K, item: T): boolean;
        getCollectionsOfMultiple(cb: (key: K, items: T[]) => void): void;
    }
}
declare namespace MakerJs.model {
    /**
     * Simplify a model's paths by reducing redundancy: combine multiple overlapping paths into a single path.
     *
     * @param modelContext The model to search for similar paths.
     * @param options Optional options object.
     * @returns The simplified model (for chaining).
     */
    function simplify(modelToSimplify: IModel, options?: ISimplifyOptions): IModel;
}
declare namespace MakerJs.path {
    /**
     * Expand path by creating a model which surrounds it.
     *
     * @param pathToExpand Path to expand.
     * @param expansion Distance to expand.
     * @param isolateCaps Optional flag to put the end caps into a separate model named "caps".
     * @returns Model which surrounds the path.
     */
    function expand(pathToExpand: IPath, expansion: number, isolateCaps?: boolean): IModel;
    /**
     * Represent an arc using straight lines.
     *
     * @param arc Arc to straighten.
     * @param bevel Optional flag to bevel the angle to prevent it from being too sharp.
     * @returns Model of straight lines with same endpoints as the arc.
     */
    function straighten(arc: IPathArc, bevel?: boolean): IModel;
}
declare namespace MakerJs.model {
    /**
     * Expand all paths in a model, then combine the resulting expansions.
     *
     * @param modelToExpand Model to expand.
     * @param expansion Distance to expand.
     * @param joints Number of points at a joint between paths. Use 0 for round joints, 1 for pointed joints, 2 for beveled joints.
     * @returns Model which surrounds the paths of the original model.
     */
    function expandPaths(modelToExpand: IModel, expansion: number, joints?: number): IModel;
}
declare namespace MakerJs.units {
    /**
     * Get a conversion ratio between a source unit and a destination unit.
     *
     * @param srcUnitType unitType converting from.
     * @param destUnitType unitType converting to.
     * @returns Numeric ratio of the conversion.
     */
    function conversionScale(srcUnitType: string, destUnitType: string): number;
}
declare namespace MakerJs.measure {
    /**
     * Total angle of an arc between its start and end angles.
     *
     * @param arc The arc to measure.
     * @returns Angle of arc.
     */
    function arcAngle(arc: IPathArc): number;
    /**
     * Check for arc being concave or convex towards a given point.
     *
     * @param arc The arc to test.
     * @param towardsPoint The point to test.
     * @returns Boolean true if arc is concave towards point.
     */
    function isArcConcaveTowardsPoint(arc: IPathArc, towardsPoint: IPoint): boolean;
    /**
     * Check for arc overlapping another arc.
     *
     * @param arc1 The arc to test.
     * @param arc2 The arc to check for overlap.
     * @param excludeTangents Boolean to exclude exact endpoints and only look for deep overlaps.
     * @returns Boolean true if arc1 is overlapped with arc2.
     */
    function isArcOverlapping(arc1: IPathArc, arc2: IPathArc, excludeTangents: boolean): boolean;
    /**
     * Check if a given number is between two given limits.
     *
     * @param valueInQuestion The number to test.
     * @param limit1 First limit.
     * @param limit2 Second limit.
     * @param exclusive Flag to exclude equaling the limits.
     * @returns Boolean true if value is between (or equal to) the limits.
     */
    function isBetween(valueInQuestion: number, limit1: number, limit2: number, exclusive: boolean): boolean;
    /**
     * Check if a given angle is between an arc's start and end angles.
     *
     * @param angleInQuestion The angle to test.
     * @param arc Arc to test against.
     * @param exclusive Flag to exclude equaling the start or end angles.
     * @returns Boolean true if angle is between (or equal to) the arc's start and end angles.
     */
    function isBetweenArcAngles(angleInQuestion: number, arc: IPathArc, exclusive: boolean): boolean;
    /**
     * Check if a given point is between a line's end points.
     *
     * @param pointInQuestion The point to test.
     * @param line Line to test against.
     * @param exclusive Flag to exclude equaling the origin or end points.
     * @returns Boolean true if point is between (or equal to) the line's origin and end points.
     */
    function isBetweenPoints(pointInQuestion: IPoint, line: IPathLine, exclusive: boolean): boolean;
    /**
     * Check for line overlapping another line.
     *
     * @param line1 The line to test.
     * @param line2 The line to check for overlap.
     * @param excludeTangents Boolean to exclude exact endpoints and only look for deep overlaps.
     * @returns Boolean true if line1 is overlapped with line2.
     */
    function isLineOverlapping(line1: IPathLine, line2: IPathLine, excludeTangents: boolean): boolean;
    /**
     * Check for slope equality.
     *
     * @param slope1 The ISlope to test.
     * @param slope2 The ISlope to check for equality.
     * @returns Boolean true if slopes are equal.
     */
    function isSlopeEqual(slope1: ISlope, slope2: ISlope): boolean;
    /**
     * Calculates the distance between two points.
     *
     * @param a First point.
     * @param b Second point.
     * @returns Distance between points.
     */
    function pointDistance(a: IPoint, b: IPoint): number;
    /**
     * Calculates the smallest rectangle which contains a path.
     *
     * @param pathToMeasure The path to measure.
     * @returns object with low and high points.
     */
    function pathExtents(pathToMeasure: IPath): IMeasure;
    /**
     * Measures the length of a path.
     *
     * @param pathToMeasure The path to measure.
     * @returns Length of the path.
     */
    function pathLength(pathToMeasure: IPath): number;
    /**
     * Measures the smallest rectangle which contains a model.
     *
     * @param modelToMeasure The model to measure.
     * @returns object with low and high points.
     */
    function modelExtents(modelToMeasure: IModel): IMeasure;
}
declare namespace MakerJs.exporter {
    /**
     * @private
     */
    interface IExportOptions {
        /**
         * Unit system to embed in exported file.
         */
        units?: string;
    }
    /**
     * Try to get the unit system from a model
     * @private
     */
    function tryGetModelUnits(itemToExport: any): string;
    /**
     * Class to traverse an item 's models or paths and ultimately render each path.
     * @private
     */
    class Exporter {
        private map;
        private fixPoint;
        private fixPath;
        private beginModel;
        private endModel;
        /**
         * @param map Object containing properties: property name is the type of path, e.g. "line", "circle"; property value
         * is a function to render a path. Function parameters are path and point.
         * @param fixPoint Optional function to modify a point prior to export. Function parameter is a point; function must return a point.
         * @param fixPath Optional function to modify a path prior to output. Function parameters are path and offset point; function must return a path.
         */
        constructor(map: IPathOriginFunctionMap, fixPoint?: (pointToFix: IPoint) => IPoint, fixPath?: (pathToFix: IPath, origin: IPoint) => IPath, beginModel?: (id: string, modelContext: IModel) => void, endModel?: (modelContext: IModel) => void);
        /**
         * Export a path.
         *
         * @param pathToExport The path to export.
         * @param offset The offset position of the path.
         */
        exportPath(id: string, pathToExport: IPath, offset: IPoint, layer: string): void;
        /**
         * Export a model.
         *
         * @param modelToExport The model to export.
         * @param offset The offset position of the model.
         */
        exportModel(modelId: string, modelToExport: IModel, offset: IPoint): void;
        /**
         * Export an object.
         *
         * @param item The object to export. May be a path, an array of paths, a model, or an array of models.
         * @param offset The offset position of the object.
         */
        exportItem(itemId: string, itemToExport: any, origin: IPoint): void;
    }
}
declare namespace MakerJs.exporter {
    function toDXF(modelToExport: IModel, options?: IDXFRenderOptions): string;
    function toDXF(pathsToExport: IPath[], options?: IDXFRenderOptions): string;
    function toDXF(pathToExport: IPath, options?: IDXFRenderOptions): string;
    /**
     * DXF rendering options.
     */
    interface IDXFRenderOptions extends IExportOptions {
    }
}
declare namespace MakerJs.solvers {
    /**
     * Solves for the angle of a triangle when you know lengths of 3 sides.
     *
     * @param length1 Length of side of triangle, opposite of the angle you are trying to find.
     * @param length2 Length of any other side of the triangle.
     * @param length3 Length of the remaining side of the triangle.
     * @returns Angle opposite of the side represented by the first parameter.
     */
    function solveTriangleSSS(length1: number, length2: number, length3: number): number;
    /**
     * Solves for the length of a side of a triangle when you know length of one side and 2 angles.
     *
     * @param oppositeAngleInDegrees Angle which is opposite of the side you are trying to find.
     * @param lengthOfSideBetweenAngles Length of one side of the triangle which is between the provided angles.
     * @param otherAngleInDegrees An other angle of the triangle.
     * @returns Length of the side of the triangle which is opposite of the first angle parameter.
     */
    function solveTriangleASA(oppositeAngleInDegrees: number, lengthOfSideBetweenAngles: number, otherAngleInDegrees: number): number;
}
declare namespace MakerJs.path {
    /**
     * Find the point(s) where 2 paths intersect.
     *
     * @param path1 First path to find intersection.
     * @param path2 Second path to find intersection.
     * @param options Optional IPathIntersectionOptions.
     * @returns IPathIntersection object, with points(s) of intersection (and angles, when a path is an arc or circle); or null if the paths did not intersect.
     */
    function intersection(path1: IPath, path2: IPath, options?: IPathIntersectionOptions): IPathIntersection;
    /**
     * Gets the slope of a line.
     */
    function getSlope(line: IPathLine): ISlope;
    /**
     * Calculates the intersection of slopes of two lines.
     *
     * @param line1 First line to use for slope.
     * @param line2 Second line to use for slope.
     * @param options Optional IPathIntersectionOptions.
     * @returns point of intersection of the two slopes, or null if the slopes did not intersect.
     */
    function slopeIntersectionPoint(line1: IPathLine, line2: IPathLine, options?: IPathIntersectionOptions): IPoint;
}
declare namespace MakerJs.path {
    /**
     * Adds a round corner to the outside angle between 2 lines. The lines must meet at one point.
     *
     * @param line1 First line to fillet, which will be modified to fit the fillet.
     * @param line2 Second line to fillet, which will be modified to fit the fillet.
     * @returns Arc path object of the new fillet.
     */
    function dogbone(line1: IPathLine, line2: IPathLine, filletRadius: number, options?: IPointMatchOptions): IPathArc;
    /**
     * Adds a round corner to the inside angle between 2 paths. The paths must meet at one point.
     *
     * @param path1 First path to fillet, which will be modified to fit the fillet.
     * @param path2 Second path to fillet, which will be modified to fit the fillet.
     * @returns Arc path object of the new fillet.
     */
    function fillet(path1: IPath, path2: IPath, filletRadius: number, options?: IPointMatchOptions): IPathArc;
}
declare namespace MakerJs.kit {
    /**
     * Helper function to use the JavaScript "apply" function in conjunction with the "new" keyword.
     *
     * @param ctor The constructor for the class which is an IKit.
     * @param args The array of parameters passed to the constructor.
     * @returns A new instance of the class, which implements the IModel interface.
     */
    function construct(ctor: IKit, args: any): IModel;
    /**
     * Extract just the initial sample values from a kit.
     *
     * @param ctor The constructor for the class which is an IKit.
     * @returns Array of the inital sample values provided in the metaParameters array.
     */
    function getParameterValues(ctor: IKit): any[];
}
declare namespace MakerJs.model {
    /**
     * Find paths that have common endpoints and form loops.
     *
     * @param modelContext The model to search for loops.
     * @param options Optional options object.
     * @returns A new model with child models ranked according to their containment within other found loops. The paths of models will be IPathDirectionalWithPrimeContext.
     */
    function findLoops(modelContext: IModel, options?: IFindLoopsOptions): IModel;
    /**
     * Remove all paths in a loop model from the model(s) which contained them.
     *
     * @param loopToDetach The model to search for loops.
     */
    function detachLoop(loopToDetach: IModel): void;
    /**
     * Remove paths from a model which have endpoints that do not connect to other paths.
     *
     * @param modelContext The model to search for dead ends.
     * @param options Optional options object.
     * @returns The input model (for chaining).
     */
    function removeDeadEnds(modelContext: IModel, pointMatchingDistance?: number): IModel;
}
declare namespace MakerJs.exporter {
    /**
     * Attributes for an XML tag.
     * @private
     */
    interface IXmlTagAttrs {
        [name: string]: any;
    }
    /**
     * Class for an XML tag.
     * @private
     */
    class XmlTag {
        name: string;
        attrs: IXmlTagAttrs;
        /**
         * Text between the opening and closing tags.
         */
        innerText: string;
        /**
         * Boolean to indicate that the innerText has been escaped.
         */
        innerTextEscaped: boolean;
        /**
         * Escapes certain characters within a string so that it can appear in a tag or its attribute.
         *
         * @returns Escaped string.
         */
        static escapeString(value: string): string;
        /**
         * @param name Name of the XML tag.
         * @param attrs Optional attributes for the tag.
         */
        constructor(name: string, attrs?: IXmlTagAttrs);
        /**
         * Get the opening tag.
         *
         * @param selfClose Flag to determine if opening tag should be self closing.
         */
        getOpeningTag(selfClose: boolean): string;
        /**
         * Get the inner text.
         */
        getInnerText(): string;
        /**
         * Get the closing tag.
         */
        getClosingTag(): string;
        /**
         * Output the entire tag as a string.
         */
        toString(): string;
    }
}
declare namespace MakerJs.exporter {
    function toOpenJsCad(modelToExport: IModel, options?: IOpenJsCadOptions): string;
    function toOpenJsCad(pathsToExport: IPath[], options?: IOpenJsCadOptions): string;
    function toOpenJsCad(pathToExport: IPath, options?: IOpenJsCadOptions): string;
    /**
     * Executes a JavaScript string with the OpenJsCad engine - converts 2D to 3D.
     *
     * @param modelToExport Model object to export.
     * @param options Export options object.
     * @param options.extrusion Height of 3D extrusion.
     * @param options.resolution Size of facets.
     * @returns String of STL format of 3D object.
     */
    function toSTL(modelToExport: IModel, options?: IOpenJsCadOptions): string;
    /**
     * OpenJsCad export options.
     */
    interface IOpenJsCadOptions extends IFindLoopsOptions {
        /**
         * Optional depth of 3D extrusion.
         */
        extrusion?: number;
        /**
         * Optional size of curve facets.
         */
        facetSize?: number;
        /**
         * Optional override of function name, default is "main".
         */
        functionName?: string;
        /**
         * Optional options applied to specific first-child models by model id.
         */
        modelMap?: IOpenJsCadOptionsMap;
    }
    interface IOpenJsCadOptionsMap {
        [modelId: string]: IOpenJsCadOptions;
    }
}
declare namespace MakerJs.exporter {
    function toSVG(modelToExport: IModel, options?: ISVGRenderOptions): string;
    function toSVG(pathsToExport: IPath[], options?: ISVGRenderOptions): string;
    function toSVG(pathToExport: IPath, options?: ISVGRenderOptions): string;
    /**
     * Map of MakerJs unit system to SVG unit system
     */
    interface svgUnitConversion {
        [unitType: string]: {
            svgUnitType: string;
            scaleConversion: number;
        };
    }
    /**
     * Map of MakerJs unit system to SVG unit system
     */
    var svgUnit: svgUnitConversion;
    /**
     * SVG rendering options.
     */
    interface ISVGRenderOptions extends IExportOptions {
        /**
         * Optional attributes to add to the root svg tag.
         */
        svgAttrs?: IXmlTagAttrs;
        /**
         * SVG font size and font size units.
         */
        fontSize?: string;
        /**
         * SVG stroke width of paths. This may have a unit type suffix, if not, the value will be in the same unit system as the units property.
         */
        strokeWidth?: string;
        /**
         * SVG color of the rendered paths.
         */
        stroke?: string;
        /**
         * Scale of the SVG rendering.
         */
        scale?: number;
        /**
         *  Indicate that the id's of paths should be rendered as SVG text elements.
         */
        annotate?: boolean;
        /**
         * Rendered reference origin.
         */
        origin?: IPoint;
        /**
         * Use SVG < path > elements instead of < line >, < circle > etc.
         */
        useSvgPathOnly?: boolean;
        /**
         * Flag to use SVG viewbox.
         */
        viewBox?: boolean;
    }
}
<<<<<<< HEAD
declare module MakerJs.models {
=======
declare namespace MakerJs.models {
    class ConnectTheDots implements IModel {
        paths: IPathMap;
        constructor(isClosed: boolean, points: IPoint[]);
    }
}
declare namespace MakerJs.models {
    class Polygon implements IModel {
        paths: IPathMap;
        constructor(numberOfSides: number, radius: number, firstCornerAngleInDegrees?: number, circumscribed?: boolean);
        static circumscribedRadius(radius: number, angleInRadians: number): number;
        static getPoints(numberOfSides: number, radius: number, firstCornerAngleInDegrees?: number, circumscribed?: boolean): IPoint[];
    }
}
declare namespace MakerJs.models {
>>>>>>> 2581ca71
    class BoltCircle implements IModel {
        paths: IPathMap;
        constructor(boltRadius: number, holeRadius: number, boltCount: number, firstBoltAngleInDegrees?: number);
    }
}
declare namespace MakerJs.models {
    class BoltRectangle implements IModel {
        paths: IPathMap;
        constructor(width: number, height: number, holeRadius: number);
    }
}
<<<<<<< HEAD
declare module MakerJs.models {
    class ConnectTheDots implements IModel {
        paths: IPathMap;
        constructor(isClosed: boolean, points: IPoint[]);
    }
}
declare module MakerJs.models {
=======
declare namespace MakerJs.models {
>>>>>>> 2581ca71
    class Dome implements IModel {
        paths: IPathMap;
        constructor(width: number, height: number, radius?: number);
    }
}
declare namespace MakerJs.models {
    class RoundRectangle implements IModel {
        paths: IPathMap;
        constructor(width: number, height: number, radius: number);
    }
}
declare namespace MakerJs.models {
    class Oval implements IModel {
        paths: IPathMap;
        constructor(width: number, height: number);
    }
}
declare namespace MakerJs.models {
    class OvalArc implements IModel {
        paths: IPathMap;
        models: IModelMap;
        constructor(startAngle: number, endAngle: number, sweepRadius: number, slotRadius: number, selfIntersect?: boolean, isolateCaps?: boolean);
    }
}
<<<<<<< HEAD
declare module MakerJs.models {
    class Polygon implements IModel {
        paths: IPathMap;
        constructor(numberOfSides: number, radius: number, firstCornerAngleInDegrees?: number);
        static getPoints(numberOfSides: number, radius: number, firstCornerAngleInDegrees?: number): IPoint[];
    }
}
declare module MakerJs.models {
=======
declare namespace MakerJs.models {
>>>>>>> 2581ca71
    class Rectangle implements IModel {
        paths: IPathMap;
        constructor(width: number, height: number);
    }
}
declare namespace MakerJs.models {
    class Ring implements IModel {
        paths: IPathMap;
        constructor(outerRadius: number, innerRadius: number);
    }
}
declare namespace MakerJs.models {
    class SCurve implements IModel {
        paths: IPathMap;
        constructor(width: number, height: number);
    }
}
declare namespace MakerJs.models {
    class Slot implements IModel {
        paths: IPathMap;
        origin: IPoint;
        models: IModelMap;
        constructor(origin: IPoint, endPoint: IPoint, radius: number, isolateCaps?: boolean);
    }
}
declare namespace MakerJs.models {
    class Square implements IModel {
        paths: IPathMap;
        constructor(side: number);
    }
<<<<<<< HEAD
=======
}
declare namespace MakerJs.models {
    class Star implements IModel {
        paths: IPathMap;
        constructor(numberOfPoints: number, outerRadius: number, innerRadius?: number, skipPoints?: number);
        static InnerRadiusRatio(numberOfPoints: number, skipPoints: number): number;
    }
>>>>>>> 2581ca71
}<|MERGE_RESOLUTION|>--- conflicted
+++ resolved
@@ -1486,9 +1486,6 @@
         viewBox?: boolean;
     }
 }
-<<<<<<< HEAD
-declare module MakerJs.models {
-=======
 declare namespace MakerJs.models {
     class ConnectTheDots implements IModel {
         paths: IPathMap;
@@ -1504,7 +1501,6 @@
     }
 }
 declare namespace MakerJs.models {
->>>>>>> 2581ca71
     class BoltCircle implements IModel {
         paths: IPathMap;
         constructor(boltRadius: number, holeRadius: number, boltCount: number, firstBoltAngleInDegrees?: number);
@@ -1516,17 +1512,7 @@
         constructor(width: number, height: number, holeRadius: number);
     }
 }
-<<<<<<< HEAD
-declare module MakerJs.models {
-    class ConnectTheDots implements IModel {
-        paths: IPathMap;
-        constructor(isClosed: boolean, points: IPoint[]);
-    }
-}
-declare module MakerJs.models {
-=======
 declare namespace MakerJs.models {
->>>>>>> 2581ca71
     class Dome implements IModel {
         paths: IPathMap;
         constructor(width: number, height: number, radius?: number);
@@ -1551,18 +1537,7 @@
         constructor(startAngle: number, endAngle: number, sweepRadius: number, slotRadius: number, selfIntersect?: boolean, isolateCaps?: boolean);
     }
 }
-<<<<<<< HEAD
-declare module MakerJs.models {
-    class Polygon implements IModel {
-        paths: IPathMap;
-        constructor(numberOfSides: number, radius: number, firstCornerAngleInDegrees?: number);
-        static getPoints(numberOfSides: number, radius: number, firstCornerAngleInDegrees?: number): IPoint[];
-    }
-}
-declare module MakerJs.models {
-=======
 declare namespace MakerJs.models {
->>>>>>> 2581ca71
     class Rectangle implements IModel {
         paths: IPathMap;
         constructor(width: number, height: number);
@@ -1593,8 +1568,6 @@
         paths: IPathMap;
         constructor(side: number);
     }
-<<<<<<< HEAD
-=======
 }
 declare namespace MakerJs.models {
     class Star implements IModel {
@@ -1602,5 +1575,4 @@
         constructor(numberOfPoints: number, outerRadius: number, innerRadius?: number, skipPoints?: number);
         static InnerRadiusRatio(numberOfPoints: number, skipPoints: number): number;
     }
->>>>>>> 2581ca71
 }