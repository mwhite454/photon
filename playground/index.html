﻿<!DOCTYPE html>
<html>
<head>
    <title>Maker.js Playground</title>
    <meta charset="utf-8" />
    <meta name="viewport" content="user-scalable=no, width=device-width, initial-scale=1, maximum-scale=1">

    <!--

    *****************************************************************************
    Copyright (c) Microsoft Corporation. All rights reserved.
    Licensed under the Apache License, Version 2.0 (the "License"); you may not use
    this file except in compliance with the License. You may obtain a copy of the
    License at http://www.apache.org/licenses/LICENSE-2.0

    THIS CODE IS PROVIDED ON AN *AS IS* BASIS, WITHOUT WARRANTIES OR CONDITIONS OF ANY
    KIND, EITHER EXPRESS OR IMPLIED, INCLUDING WITHOUT LIMITATION ANY IMPLIED
    WARRANTIES OR CONDITIONS OF TITLE, FITNESS FOR A PARTICULAR PURPOSE,
    MERCHANTABLITY OR NON-INFRINGEMENT.

    See the Apache Version 2.0 License for specific language governing permissions
    and limitations under the License.
    *****************************************************************************

    https://github.com/Microsoft/maker.js

    -->

    <link href="../external/codemirror/lib/codemirror.css" rel="stylesheet" />
    <link href="../external/codemirror/theme/twilight.css" rel="stylesheet" />
    <link href="playground.css" rel="stylesheet" />
    <script src="../external/pep/pep.js"></script>
    <script src="../external/marked/marked.js"></script>
    <script src="../external/codemirror/lib/codemirror.js"></script>
    <script src="../external/codemirror/addon/active-line.js"></script>
    <script src="../external/codemirror/mode/javascript/javascript.js"></script>
    <script src="../external/bezier-js/bezier.js"></script>
    <script src="../external/opentype/opentype.js"></script>

    <script src="../target/js/browser.maker.js"></script>
    <script>
        var makerjs = require('makerjs');
    </script>

    <script src="iexport.js"></script>
    <script src="pointer.js"></script>
    <script src="../fonts/fonts.js"></script>
    <script src="fontloader.js"></script>
    <script src="playground.js"></script>
    <script>
        //config
        MakerJsPlayground.relativePath = '../demos/js/';
        MakerJsPlayground.fontDir = '../fonts/';
    </script>

</head>
<body class="no-notes collapse-annotation collapse-insert-menu">
    <a name="top"></a>

    <main>
    <header class="logo">
        <a href="http://microsoft.github.io/maker.js/"><img src="m.png" /><h1>Maker.js</h1></a>

        <div id="rendering-options-top">
                <button onclick="MakerJsPlayground.toggleClassAndResize('collapse-rendering-options');">customize <span class="icon dropup">&#x25B4;</span><span class="icon dropdown">&#x25BE;</span></button>
        </div>
    </header>

        <section id="blueprint-canvas">

            <svg id="grid">
                <defs>
                    <pattern id="pattern1" x="0" y="0" width=".1" height=".1">
                        <line x1="0" y1="0" x2="0" y2="100%" class="grid-line-1"></line>
                        <line x1="0" y1="0" x2="100%" y2="0" class="grid-line-1"></line>
                    </pattern>
                    <pattern id="pattern10" x="0" y="0" width="1" height="1">
                        <line x1="0" y1="0" x2="0" y2="100%" class="grid-line-10"></line>
                        <line x1="0" y1="0" x2="100%" y2="0" class="grid-line-10"></line>
                    </pattern>
                    <pattern id="gridPattern" x="0" y="0" width="100" height="100" patternUnits="userSpaceOnUse" patternTransform="translate(0,0)">
                        <rect id="gridPatternFill" fill="url(#pattern1)" width="100" height="100" x="0" y="0"></rect>
                        <rect fill="url(#pattern10)" width="100%" height="100%" x="0" y="0"></rect>
                    </pattern>
                </defs>
                <rect fill="url(#gridPattern)" width="100%" height="100%" x="0" y="0"></rect>
                <g id="crosshairs">
                    <line x1="-100%" x2="100%" y1="0" y2="0"></line>
                    <line x1="0" x2="0" y1="-100%" y2="100%"></line>
                </g>
            </svg>

            <div id="view-params">
                <div id="view" touch-action="none" class="noselect">
                    <div id="view-svg-container"></div>
                    <svg id="pointers" xmlns="http://www.w3.org/2000/svg"></svg>
                    <div id="touch-shield"></div>
                </div>
                <div id="rendering-options-menu" class="noselect">
                    <div id="params"></div>
                    <a id="params-link" href="#">save these customizations</a>
                    <div id="measurement">measurement</div>
                    <div class="view-controls">
                        <div><label><input id="check-fit-on-screen" type="checkbox" checked onclick="if (this.checked) { MakerJsPlayground.fitOnScreen(); } else { MakerJsPlayground.fitNatural(); } MakerJsPlayground.render();" /> fit on screen <span id="zoom-display" class="zoom-unit"></span></label></div>
                        <div><label><input id="check-show-origin" type="checkbox" checked onclick="MakerJsPlayground.toggleClass('collapse-origin'); MakerJsPlayground.updateZoomScale();" /> show grid <span id="grid-unit" class="zoom-unit"></span></label></div>
                        <div><label><input id="check-annotate" type="checkbox" onclick="MakerJsPlayground.toggleClass('collapse-annotation')" /> show path names</label></div>
                    <div id="notes-toggle"><label><input id="check-notes" type="checkbox" checked onclick="MakerJsPlayground.toggleClass('collapse-notes')" /> show notes</label></div>
                </div>
            </div>
        </div>
        <div id="notes"></div>
    </section>

    <section id="download">

            <div id="download-select">
                <h2>Choose a file format to download your customized drawing <span class="unitless">(units will be millimeters)</span></h2>

            <button href="#" onclick="MakerJsPlayground.downloadClick(this, MakerJsPlaygroundExport.ExportFormat.Dxf);">.dxf</button>
            <button href="#" onclick="MakerJsPlayground.downloadClick(this, MakerJsPlaygroundExport.ExportFormat.Svg);">.svg</button>
            <button href="#" onclick="MakerJsPlayground.downloadClick(this, MakerJsPlaygroundExport.ExportFormat.Json);">json</button>
            <button href="#" onclick="MakerJsPlayground.downloadClick(this, MakerJsPlaygroundExport.ExportFormat.OpenJsCad);">openjscad</button>
            <button href="#" onclick="MakerJsPlayground.downloadClick(this, MakerJsPlaygroundExport.ExportFormat.Stl);">.stl</button>
            <button href="#" onclick="MakerJsPlayground.downloadClick(this, MakerJsPlaygroundExport.ExportFormat.Pdf);">.pdf</button>
        </div>

        <div id="download-generating">
            <h2>Generating your customized drawing...</h2>

            <button onclick="MakerJsPlayground.cancelExport()">cancel</button>
            <div id="download-progress"></div>
        </div>

        <div id="download-ready">
            <h2>Your customized drawing file is ready for download</h2>

            <span id="download-link-container"></span>
            <span>
                <button class="close" onclick="MakerJsPlayground.toggleClass('download-ready')">close</button>
            </span>
            <div id="download-preview-container">
                <textarea id="download-preview" rows="8" readonly></textarea>
            </div>
            <div class="onscreen-help">
                If your browser does not support the download button above, <button onclick="MakerJsPlayground.copyToClipboard()">copy the text above</button> and paste into a new text file named <b id="download-filename">myfile.txt</b> on your computer.
            </div>
        </div>

    </section>

        <section class="editor">
            <div>
                <div class="code-header">
                    <span>
                        JavaScript <span id="code-editor-title">code editor</span>
                    </span>
                    <div id="insert-top">
                        <button onclick="MakerJsPlayground.loadInsertPage()">Insert <span class="icon dropup">&#x25B4;</span><span class="icon dropdown">&#x25BE;</span></button>
                        <div id="insert-menu"></div>
                    </div>
                    <button class="run" onclick="MakerJsPlayground.runCodeFromEditor()" title="Run (CTRL + Enter)">&nbsp;&#x25BA; Run&nbsp;</button>
                    <span class="status"></span>
                </div>

            <a name="code"></a>

            <pre id="init-javascript-code">
var makerjs = require('makerjs');
this.paths = {
    head: new makerjs.paths.Circle([0, 0], 90),
    eye: new makerjs.paths.Circle([25, 25], 10),
    mouth: new makerjs.paths.Arc([0, 0], 50, 225, 315),
    wink: new makerjs.paths.Line([-35, 20], [-15, 20])
};
<<<<<<< HEAD
this.notes = '# Welcome to the Maker.js playground \n You can edit the JavaScript code, then click **Run** to see your drawing.';

=======
this.notes = '# Welcome to the Maker.js playground \n You can edit the JavaScript code, then click **Run** (or CTRL + Enter) to see your drawing.';
>>>>>>> b483ff56
//press enter here to add more blank lines

</pre>
        </div>
    </section>

    <div class="scroll-nav-links">
        <span>jump to</span>
        <span><a href="#code" onclick="document.querySelector('a[name=code]').scrollIntoView();return false;">code</a></span>
        <span><a href="#top" onclick="document.querySelector('a[name=top]').scrollIntoView();return false;">top</a></span>
    </div>

        <div class="about">

            <blockquote>
                The <b>Maker.js Playground</b> is a sample app demonstrating the features of the Maker.js core library.
                You can build your own apps using Maker.js, or it can be used command-line style with <a href="https://nodejs.org/" target="_blank">Node.js</a>.
            </blockquote>

            <h4>Credits:</h4>

            <ul>
                <li>Bezier curve calculation by <a href="https://pomax.github.io/bezierjs/" target="_blank">Bezier.js</a></li>
                <li>Font file parsing by <a href="http://opentype.js.org/" target="_blank">Opentype.js</a></li>
                <li>JavaScript editor by <a href="https://codemirror.net/" target="_blank">CodeMirror</a></li>
                <li>Markdown rendering by <a href="https://github.com/chjj/marked" target="_blank">Marked</a></li>
                <li>3D generation by <a href="https://joostn.github.io/OpenJsCad/" target="_blank">OpenJSCAD</a></li>
                <li>PDF generation by <a href="http://pdfkit.org/" target="_blank">PDFKit</a></li>
                <li>Multitouch pointer events polyfill by <a href="https://github.com/jquery/PEP" target="_blank">Jquery PEP</a></li>
                <li>Binary data polyfill by <a href="https://github.com/inexorabletash/text-encoding" target="_blank">text-encoding</a></li>
                <li>Fonts provided by <a href="https://fonts.google.com/" target="_blank">Google Fonts</a></li>
            </ul>
        </div>

        <footer>
            <a href="https://github.com/Microsoft"><img src="microsoft.png" height="16" /> Open source, from Microsoft with love.</a> <a href="http://aka.ms/privacy">Privacy Statement</a> &copy;2016&nbsp;Microsoft
        </footer>

    </main>

</body>
</html><|MERGE_RESOLUTION|>--- conflicted
+++ resolved
@@ -172,12 +172,8 @@
     mouth: new makerjs.paths.Arc([0, 0], 50, 225, 315),
     wink: new makerjs.paths.Line([-35, 20], [-15, 20])
 };
-<<<<<<< HEAD
-this.notes = '# Welcome to the Maker.js playground \n You can edit the JavaScript code, then click **Run** to see your drawing.';
-
-=======
 this.notes = '# Welcome to the Maker.js playground \n You can edit the JavaScript code, then click **Run** (or CTRL + Enter) to see your drawing.';
->>>>>>> b483ff56
+
 //press enter here to add more blank lines
 
 </pre>
