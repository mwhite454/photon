--- conflicted
+++ resolved
@@ -52,7 +52,7 @@
     <header class="logo">
         <a href="http://microsoft.github.io/maker.js/"><img src="m.png" /><h1>Maker.js</h1></a>
         <div id="rendering-options-top">
-        <button onclick="MakerJsPlayground.toggleClass('collapse-rendering-options')">customize <span class="icon dropup">&#x25B4;</span><span class="icon dropdown">&#x25BE;</span></button>
+            <button onclick="MakerJsPlayground.toggleClass('collapse-rendering-options')">customize <span class="icon dropup">&#x25B4;</span><span class="icon dropdown">&#x25BE;</span></button>
         </div>
     </header>
 
@@ -127,25 +127,17 @@
 this.notes = '# Welcome to the Maker.js playground \n * You can edit the code below, then click **Run** to see your drawing.\n * You may use your browser\'s zoom to get a closer view. \n * These instructions are in the code too! Using [Markdown syntax](https://www.bing.com/search?q=Markdown+Syntax).';
 </pre>
 
-        </section>
+    </section>
 
-<<<<<<< HEAD
-        <div class="scroll-nav-links">
-            <span>jump to</span>
-            <span><a href="#code">code</a></span>
-            <span><a href="#top">top</a></span>
-        </div>
-=======
     <div class="scroll-nav-links">
         <span>jump to</span>
         <span><a href="#code" onclick="document.querySelector('a[name=code]').scrollIntoView();return false;">code</a></span>
         <span><a href="#top" onclick="document.querySelector('a[name=top]').scrollIntoView();return false;">top</a></span>
     </div>
->>>>>>> d261afe3
 
-        <footer>
+    <footer>
         <a href="https://github.com/Microsoft"><img src="microsoft.png" height="16" /> Open source, from Microsoft with love.</a> <a href="http://aka.ms/privacy">Privacy Statement</a> &copy;2016&nbsp;Microsoft
-        </footer>
+    </footer>
 
 </body>
 </html>