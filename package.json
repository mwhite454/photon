--- conflicted
+++ resolved
@@ -4,20 +4,8 @@
   "description": "Maker.js, a Microsoft Garage project, is a JavaScript library for creating and sharing modular line drawings for CNC and laser cutters.",
   "main": "index.js",
   "scripts": {
-<<<<<<< HEAD
     "compile-typescript": "tsc docgen/demoify.ts --module commonjs",
     "build": "npm run compile-typescript",
-=======
-    "compile-playground": "tsc -p playground && tsc -p playground/worker",
-    "cat-browser": "cat target/header.txt target/js/browser.js > target/js/browser.maker.js && rm target/js/browser.js",
-    "cat-node": "cat target/header.txt target/js/node.js target/node-requires.js > target/js/node.maker.js && rm target/js/node.js",
-    "cat-tsd": "cat target/tsd-header.txt target/maker.d.ts > target/ts/makerjs.d.ts && rm target/maker.d.ts",
-    "target-node-platform": "cd target && mv maker.js js/node.js && cd ..",
-    "target-browser-platform": "cd target/js && browserify --ignore buffer -o browser.js -r ./node.js:makerjs && cd ../..",
-    "build-debug": "tsc",
-    "build": "tsc -p target && npm run cat-tsd && npm run target-node-platform && npm run target-browser-platform && npm run cat-browser && npm run cat-node && cp target/js/node.maker.js ./index.js && npm run compile-playground && npm run versionize",
-    "versionize": "node ./target/versionize.js",
->>>>>>> 2eb7e329
     "predocs": "rm -r -f ./docs/api",
     "docs": "typedoc ./src --excludeExternals --mode file --entryPoint MakerJs --readme none --theme ./docgen/typedoc-theme --out ./docs/api",
     "demo": "npm link && cd demos/js && npm link makerjs && cd ../.. && node ./docgen/demoify.js",
@@ -86,7 +74,7 @@
     "typescript": "^1.8.2"
   },
   "dependencies": {
-<<<<<<< HEAD
+    "bezier-js": "^2.1.0",
     "clone": "^1.0.2",
     "makerjs-band-clamp": "^1.0.0",
     "makerjs-heart": "^1.0.0",
@@ -116,9 +104,4 @@
     "makerjs-heart",
     "makerjs-smile"
   ]
-=======
-    "bezier-js": "^2.1.0",
-    "clone": "^1.0.2"
-  }
->>>>>>> 2eb7e329
 }