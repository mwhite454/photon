--- conflicted
+++ resolved
@@ -7,15 +7,11 @@
             this.paths = new ConnectTheDots(true, Polygon.getPoints(numberOfSides, radius, firstCornerAngleInDegrees, circumscribed)).paths;
         }
 
-<<<<<<< HEAD
-        public static getPoints(numberOfSides: number, radius: number, firstCornerAngleInDegrees: number = 0): IPoint[]{
-=======
         public static circumscribedRadius(radius: number, angleInRadians: number) {
             return radius / Math.cos(angleInRadians / 2);
         }
 
         public static getPoints(numberOfSides: number, radius: number, firstCornerAngleInDegrees = 0, circumscribed = false): IPoint[] {
->>>>>>> 2581ca71
             var points = [];
 
             var a1 = angle.toRadians(firstCornerAngleInDegrees);
