--- conflicted
+++ resolved
@@ -137,10 +137,6 @@
         //now safe to render, so register a resize listener
         if (init) {
             init = false;
-<<<<<<< HEAD
-            //todo - still need double tap
-=======
->>>>>>> 2151afac
             window.addEventListener('resize', render);
             window.addEventListener('orientationchange', render);
             view.addEventListener('touchend', function () {
