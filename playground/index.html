﻿<!DOCTYPE html>
<html>
<head>
    <title>Maker.js Playground</title>
    <meta charset="utf-8" />
    <meta name="viewport" content="width=device-width, initial-scale=1">
    <link href="../external/codemirror/lib/codemirror.css" rel="stylesheet" />
    <link href="../external/codemirror/theme/twilight.css" rel="stylesheet" />
    <link href="playground.css" rel="stylesheet" />
    <script src="../external/codemirror/lib/codemirror.js"></script>
    <script src="../external/codemirror/mode/javascript/javascript.js"></script>
    <script src="../target/js/browser.maker.js"></script>
    <script src="playground.js"></script>
</head>
<body>
    <a name="top"></a>

    <header class="logo"><a href="http://microsoft.github.io/maker.js/"><img src="m.png" /><h2>Maker.js</h2></a></header>

    <section id="view-params">
        <div id="params">
            <div><label><input id="check-fit-on-screen" type="checkbox" onclick="MakerJsPlayground.render()" /> fit on screen</label></div>
            <div><label><input id="check-show-origin" type="checkbox" onclick="MakerJsPlayground.render()" /> show origin</label></div>
            <div><label><input id="check-annotate" type="checkbox" onclick="MakerJsPlayground.render()" /> show path id</label></div>
            <hr />
            params (how-to)
        </div>
        <div id="view-container">
            <div id="view"><div id="view-measure"></div></div>
        </div>
    </section>

    <section>
        <button>download</button>
    </section>

    <section>
        <div class="code-header">
            JavaScript code editor
            <button onclick="MakerJsPlayground.runCodeFromEditor()">&nbsp;&#x25BA; Run&nbsp;</button>
            <span class="status"></span>
        </div>
<<<<<<< HEAD
    <textarea id="textarea1"></textarea>
=======

        <a name="code"></a>

        <textarea id="javascript-code-textarea">
            var makerjs = require('makerjs');

            this.paths = {
            head: new makerjs.paths.Circle([0, 0], 90),
            eye: new makerjs.paths.Circle([25, 25], 10),
            mouth: new makerjs.paths.Arc([0, 0], 50, 225, 315),
            wink: new makerjs.paths.Line([-35, 20], [-15, 20])
            };
        </textarea>
>>>>>>> 449f91f6
    </section>

    <div class="scroll-nav-links">
        <span>jump to</span>
        <span><a href="#code">code</a></span>
        <span><a href="#top">top</a></span>
    </div>

    <footer>
        Microsoft
    </footer>

</body>
</html><|MERGE_RESOLUTION|>--- conflicted
+++ resolved
@@ -40,9 +40,6 @@
             <button onclick="MakerJsPlayground.runCodeFromEditor()">&nbsp;&#x25BA; Run&nbsp;</button>
             <span class="status"></span>
         </div>
-<<<<<<< HEAD
-    <textarea id="textarea1"></textarea>
-=======
 
         <a name="code"></a>
 
@@ -56,7 +53,6 @@
             wink: new makerjs.paths.Line([-35, 20], [-15, 20])
             };
         </textarea>
->>>>>>> 449f91f6
     </section>
 
     <div class="scroll-nav-links">
