--- conflicted
+++ resolved
@@ -4,20 +4,8 @@
   "description": "Maker.js, a Microsoft Garage project, is a JavaScript library for creating and sharing modular line drawings for CNC and laser cutters.",
   "main": "index.js",
   "scripts": {
-<<<<<<< HEAD
     "compile-typescript": "tsc docgen/demoify.ts --module commonjs",
     "build": "npm run compile-typescript",
-=======
-    "compile-playground": "tsc -p playground && tsc -p playground/worker",
-    "cat-browser": "cat target/header.txt target/js/browser.js > target/js/browser.maker.js && rm target/js/browser.js",
-    "cat-node": "cat target/header.txt target/js/node.js target/node-requires.js > target/js/node.maker.js && rm target/js/node.js",
-    "cat-tsd": "node ./target/mk-typings-dir.js && cat target/tsd-header.txt target/maker.d.ts > typings/maker.js/makerjs.d.ts && rm target/maker.d.ts",
-    "target-node-platform": "cd target && mv maker.js js/node.js && cd ..",
-    "target-browser-platform": "cd target/js && browserify --ignore buffer -o browser.js -r ./node.js:makerjs && cd ../..",
-    "build-debug": "tsc",
-    "build": "tsc -p target && npm run cat-tsd && npm run target-node-platform && npm run target-browser-platform && npm run cat-browser && npm run cat-node && cp target/js/node.maker.js ./index.js && npm run compile-playground && npm run versionize",
-    "versionize": "node ./target/versionize.js",
->>>>>>> e18805e1
     "predocs": "rm -r -f ./docs/api",
     "docs": "typedoc ./src --excludeExternals --mode file --entryPoint MakerJs --readme none --theme ./docgen/typedoc-theme --out ./docs/api",
     "demo": "npm link && cd demos/js && npm link makerjs && cd ../.. && node ./docgen/demoify.js",
@@ -78,13 +66,9 @@
   "homepage": "https://github.com/Microsoft/maker.js",
   "devDependencies": {
     "browserify": "^13.0.0",
-<<<<<<< HEAD
     "detective": "^4.3.1",
     "highlight.js": "^9.0.0",
     "marked": "^0.3.5",
-=======
-    "mkdirp": "^0.5.1",
->>>>>>> e18805e1
     "tsd": "^0.6.1",
     "typedoc": "^0.3.12",
     "typescript": "^1.8.2"
