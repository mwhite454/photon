--- conflicted
+++ resolved
@@ -482,10 +482,7 @@
         };
         orderedSrc = {};
         for (var i = 0; i < orderedDependencies.length; i++) {
-<<<<<<< HEAD
-=======
             //add extra path traversal for worker subfolder
->>>>>>> 783f1afc
             orderedSrc[orderedDependencies[i]] = '../' + filenameFromRequireId(orderedDependencies[i], true);
         }
         var options = {
