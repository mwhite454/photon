﻿<!DOCTYPE html>
<html>
<head>
    <title>Maker.js Playground</title>
    <meta charset="utf-8" />
    <meta name="viewport" content="user-scalable=no, width=device-width, initial-scale=1, maximum-scale=1">

    <!--

    *****************************************************************************
    Copyright (c) Microsoft Corporation. All rights reserved.
    Licensed under the Apache License, Version 2.0 (the "License"); you may not use
    this file except in compliance with the License. You may obtain a copy of the
    License at http://www.apache.org/licenses/LICENSE-2.0

    THIS CODE IS PROVIDED ON AN *AS IS* BASIS, WITHOUT WARRANTIES OR CONDITIONS OF ANY
    KIND, EITHER EXPRESS OR IMPLIED, INCLUDING WITHOUT LIMITATION ANY IMPLIED
    WARRANTIES OR CONDITIONS OF TITLE, FITNESS FOR A PARTICULAR PURPOSE,
    MERCHANTABLITY OR NON-INFRINGEMENT.

    See the Apache Version 2.0 License for specific language governing permissions
    and limitations under the License.
    *****************************************************************************

    https://github.com/Microsoft/maker.js

    -->

    <link href="../external/codemirror/lib/codemirror.css" rel="stylesheet" />
    <link href="../external/codemirror/theme/twilight.css" rel="stylesheet" />
    <link href="../external/codemirror/addon/lint/lint.css" rel="stylesheet" />
    <link href="playground.css" rel="stylesheet" />
    <script src="../external/pep/pep.js"></script>
    <script src="../external/marked/marked.js"></script>
    <script src="../external/codemirror/lib/codemirror.js"></script>
    <script src="../external/codemirror/addon/active-line.js"></script>
    <script src="../external/codemirror/addon/lint/jshint.js"></script>
    <script src="../external/codemirror/addon/lint/lint.js"></script>
    <script src="../external/codemirror/addon/lint/javascript-lint.js"></script>
    <script src="../external/codemirror/mode/javascript/javascript.js"></script>
    <script src="../external/bezier-js/bezier.js"></script>
    <script src="../external/opentype/opentype.js"></script>

    <script src="../target/js/browser.maker.js"></script>
    <script>
        var makerjs = require('makerjs');
    </script>

    <script src="iexport.js"></script>
    <script src="pointer.js"></script>
    <script src="../fonts/fonts.js"></script>
    <script src="fontloader.js"></script>
    <script src="playground.js"></script>
    <script src="format-options.js"></script>
    <script>
        //config
        MakerJsPlayground.relativePath = '../demos/js/';
        MakerJsPlayground.fontDir = '../fonts/';
    </script>

</head>
<body class="no-notes collapse-annotation collapse-flow collapse-insert-menu">
    <a name="top"></a>

    <main>
    <header class="logo">
        <a href="http://maker.js.org/"><img src="m.png" /><h1>Maker.js</h1></a>

        <div id="rendering-options-top">
                <button onclick="MakerJsPlayground.toggleClassAndResize('collapse-rendering-options');">customize <span class="icon dropup">&#x25B4;</span><span class="icon dropdown">&#x25BE;</span></button>
        </div>
    </header>

        <section id="blueprint-canvas">

            <svg id="grid">
                <defs>
                    <pattern id="pattern1" x="0" y="0" width=".1" height=".1">
                        <line x1="0" y1="0" x2="0" y2="100%" class="grid-line-1"></line>
                        <line x1="0" y1="0" x2="100%" y2="0" class="grid-line-1"></line>
                    </pattern>
                    <pattern id="pattern10" x="0" y="0" width="1" height="1">
                        <line x1="0" y1="0" x2="0" y2="100%" class="grid-line-10"></line>
                        <line x1="0" y1="0" x2="100%" y2="0" class="grid-line-10"></line>
                    </pattern>
                    <pattern id="gridPattern" x="0" y="0" width="100" height="100" patternUnits="userSpaceOnUse" patternTransform="translate(0,0)">
                        <rect id="gridPatternFill" fill="url(#pattern1)" width="100" height="100" x="0" y="0"></rect>
                        <rect fill="url(#pattern10)" width="100%" height="100%" x="0" y="0"></rect>
                    </pattern>
                </defs>
                <rect fill="url(#gridPattern)" width="100%" height="100%" x="0" y="0"></rect>
                <g id="crosshairs">
                    <line x1="-100%" x2="100%" y1="0" y2="0"></line>
                    <line x1="0" x2="0" y1="-100%" y2="100%"></line>
                </g>
            </svg>

            <div id="view-params">
                <div id="view" touch-action="none" class="noselect">
                    <div id="view-svg-container"></div>
                    <svg id="pointers" xmlns="http://www.w3.org/2000/svg"></svg>
                    <div id="touch-shield"></div>
                </div>
                <div id="rendering-options-menu" class="noselect">
                    <div id="params"></div>
                    <a id="params-link" href="#">save these customizations</a>
                    <div id="measurement">measurement</div>
                    <div class="view-controls">
                        <div><label><input id="check-fit-on-screen" type="checkbox" checked onclick="if (this.checked) { MakerJsPlayground.fitOnScreen(); } else { MakerJsPlayground.fitNatural(); } MakerJsPlayground.render();" /> fit on screen <span id="zoom-display" class="zoom-unit"></span></label></div>
                        <div><label><input id="check-show-origin" type="checkbox" checked onclick="MakerJsPlayground.toggleClass('collapse-origin'); MakerJsPlayground.updateZoomScale();" /> show grid <span id="grid-unit" class="zoom-unit"></span></label></div>
                        <div><label><input id="check-annotate" type="checkbox" onclick="MakerJsPlayground.toggleClass('collapse-annotation')" /> show path names</label></div>
<<<<<<< HEAD
                    <div id="notes-toggle"><label><input id="check-notes" type="checkbox" checked onclick="MakerJsPlayground.toggleClass('collapse-notes')" /> show notes</label></div>
=======
                        <div><label><input id="check-flow" type="checkbox" onclick="MakerJsPlayground.toggleClass('collapse-flow')" /> show path flow</label></div>
                        <div id="notes-toggle"><label><input id="check-notes" type="checkbox" checked onclick="MakerJsPlayground.toggleClass('collapse-notes')" /> show notes</label></div>
                    </div>
>>>>>>> a925f8a4
                </div>
            </div>
        </div>
        <div id="notes"></div>
    </section>

    <section id="download">

        <div id="download-select">
            <h2>Choose a file format to download your customized drawing <span class="unitless">(units will be millimeters)</span></h2>

                <button href="#" onclick="MakerJsPlayground.downloadClick(this, MakerJsPlaygroundExport.ExportFormat.Dxf);">.dxf</button>
                <button href="#" onclick="MakerJsPlayground.downloadClick(this, MakerJsPlaygroundExport.ExportFormat.Svg);">.svg</button>
                <button href="#" onclick="MakerJsPlayground.downloadClick(this, MakerJsPlaygroundExport.ExportFormat.SvgPathData);">svg path data</button>
                <button href="#" onclick="MakerJsPlayground.downloadClick(this, MakerJsPlaygroundExport.ExportFormat.Json);">json</button>
                <button href="#" onclick="MakerJsPlayground.downloadClick(this, MakerJsPlaygroundExport.ExportFormat.OpenJsCad);">openjscad</button>
                <button href="#" onclick="MakerJsPlayground.downloadClick(this, MakerJsPlaygroundExport.ExportFormat.Stl);">.stl</button>
                <button href="#" onclick="MakerJsPlayground.downloadClick(this, MakerJsPlaygroundExport.ExportFormat.Pdf);">.pdf</button>
            </div>
            
            <div id="download-options">
                
                <div data-format="Dxf" class="download-option">
                    <h2>Dxf options</h2>
                    <div class="option-block">
                        <label for="dxf-accuracy">Accuracy</label>
                        <select id="dxf-accuracy">
                            <option value="1">Integer</option>
                            <option value=".1">.1</option>
                            <option value=".01">.01</option>
                            <option value=".001">.001</option>
                            <option value=".0001" selected>.0001</option>
                            <option value=".00001">.00001</option>
                            <option value=".000001">.000001</option>
                            <option value="-1">Max</option>
                        </select>
                    </div>
                    <div class="option-block">
                        <label for="dxf-usepolyline">Use POLYLINE</label>
                        <input id="dxf-usepolyline" type="checkbox" />
                    </div>
                    <!--
                        TODO:
                        units
                    -->
                </div>

                <div data-format="Svg" class="download-option">
                    <h2>Svg options</h2>
                    <div class="option-block">
                        <label for="svg-accuracy">Accuracy</label>
                        <select id="svg-accuracy">
                            <option value="1">Integer</option>
                            <option value=".1">.1</option>
                            <option value=".01">.01</option>
                            <option value=".001">.001</option>
                            <option value=".0001" selected>.0001</option>
                            <option value=".00001">.00001</option>
                            <option value=".000001">.000001</option>
                            <option value="-1">Max</option>
                        </select>
                    </div>
                    <!--
                        TODO: Many options 
                    -->
                </div>

                <div data-format="SvgPathData" class="download-option">
                    <h2>Svg options</h2>
                    <div class="option-block">
                        <label for="svgpathdata-accuracy">Accuracy</label>
                        <select id="svgpathdata-accuracy">
                            <option value="1">Integer</option>
                            <option value=".1">.1</option>
                            <option value=".01">.01</option>
                            <option value=".001">.001</option>
                            <option value=".0001" selected>.0001</option>
                            <option value=".00001">.00001</option>
                            <option value=".000001">.000001</option>
                            <option value="-1">Max</option>
                        </select>
                    </div>
                    <div class="option-block">
                        <label for="svgpathdata-origin">Origin</label>
                        <select id="svgpathdata-origin">
                            <option value="top" selected>Topmost Y of drawing</option>
                            <option value="zero">Same as playground</option>
                        </select>
                    </div>
                    <div class="option-block">
                        <label for="svgpathdata-fillrule">Fill-rule</label>
                        <select id="svgpathdata-fillrule">
                            <option value="evenodd" selected>evenodd</option>
                            <option value="nonzero">nonzero</option>
                        </select>
                    </div>
                    <!-- TODO: Layer order -->
                </div>
                
                <div data-format="Json" class="download-option">
                    <h2>Json options</h2>
                    <div class="option-block">
                        <label for="json-accuracy">Accuracy</label>
                        <select id="json-accuracy">
                            <option value="1">Integer</option>
                            <option value=".1">.1</option>
                            <option value=".01">.01</option>
                            <option value=".001">.001</option>
                            <option value=".0001" selected>.0001</option>
                            <option value=".00001">.00001</option>
                            <option value=".000001">.000001</option>
                            <option value="-1">Max</option>
                        </select>
                    </div>
                    <div class="option-block">
                        <label for="json-indent">Indentation</label>
                        <select id="json-indent">
                            <option value="0">None</option>
                            <option value="2" selected>2</option>
                            <option value="3">3</option>
                            <option value="4">4</option>
                        </select>
                    </div>
                </div>

                <div data-format="OpenJsCad" class="download-option">
                    <h2>OpenJsCad options</h2>
                    <div class="option-block">
                        <label for="openjscad-name">Function name</label>
                        <input id="openjscad-name" type="text" value="main" />
                    </div>
                    <div class="option-block">
                        <label for="openjscad-indent">Indentation</label>
                        <select id="openjscad-indent">
                            <option value="0">None</option>
                            <option value="2" selected>2</option>
                            <option value="3">3</option>
                            <option value="4">4</option>
                        </select>
                    </div>
                    <div class="option-block">
                        <label for="openjscad-accuracy">Accuracy</label>
                        <select id="openjscad-accuracy">
                            <option value="1">Integer</option>
                            <option value=".1">.1</option>
                            <option value=".01">.01</option>
                            <option value=".001" selected>.001</option>
                            <option value=".0001">.0001</option>
                            <option value=".00001">.00001</option>
                            <option value=".000001">.000001</option>
                            <option value="-1">Max</option>
                        </select>
                    </div>
                    <div class="option-block">
                        <label for="openjscad-facetsize">Arc Facet size</label>
                        <select id="openjscad-facetsize">
                            <option value=".01">.01</option>
                            <option value=".05">.05</option>
                            <option value=".1">.1</option>
                            <option value=".25">.25</option>
                            <option value=".5">.5</option>
                            <option value="1">1</option>
                            <option value="1.5">1.5</option>
                            <option value="2">2</option>
                            <option value="2.5" selected>2.5</option>
                            <option value="3">3</option>
                            <option value="4">4</option>
                            <option value="5">5</option>
                            <option value="10">10</option>
                        </select>
                    </div>
                    <div class="option-block">
                        <label for="openjscad-extrusion">Extrusion</label>
                        <input id="openjscad-extrusion" type="number" value="1" min="0" />
                    </div>
                    <!-- 
                        TODO:
                        Indentation,
                        flavor: Classic or Node
                     -->
                </div>

                <div data-format="Stl" class="download-option">
                    <h2>Stl options</h2>
                    <div class="option-block">
                        <label for="stl-facetsize">Arc Facet size</label>
                        <select id="stl-facetsize">
                            <option value=".01">.01</option>
                            <option value=".05">.05</option>
                            <option value=".1">.1</option>
                            <option value=".25">.25</option>
                            <option value=".5">.5</option>
                            <option value="1">1</option>
                            <option value="1.5">1.5</option>
                            <option value="2">2</option>
                            <option value="2.5" selected>2.5</option>
                            <option value="3">3</option>
                            <option value="4">4</option>
                            <option value="5">5</option>
                            <option value="10">10</option>
                        </select>
                    </div>
                    <div class="option-block" id="stl-extrusion-block">
                        <label for="stl-extrude">Extrusion amount</label>
                        <input type="number" id="stl-extrude" value="1" />
                    </div>
                </div>

                <div data-format="Pdf" class="download-option">
                    <h2>Pdf options</h2>
                    <div class="option-block">
                        <label for="pdf-toptmargin">Top margin</label>
                        <select id="pdf-topmargin">
                            <option value="0">0</option>
                            <option value=".25">.25</option>
                            <option value=".5">.5</option>
                            <option value="1" selected>1</option>
                        </select>
                    </div>
                    <div class="option-block">
                        <label for="pdf-leftmargin">Left margin</label>
                        <select id="pdf-leftmargin">
                            <option value="0">0</option>
                            <option value=".25">.25</option>
                            <option value=".5">.5</option>
                            <option value="1" selected>1</option>
                        </select>
                    </div>
                    <!--
                        stroke color
                        stroke thickness
                        stroke style
                        layers
                    -->
                </div>

                <button class="generate" onclick="MakerJsPlayground.getFormatOptions()">generate</button>
                <button class="close" onclick="MakerJsPlayground.toggleClass('download-options')">cancel</button>
            </div>

        <div id="download-generating">
            <h2>Generating your customized drawing...</h2>

            <button onclick="MakerJsPlayground.cancelExport()">cancel</button>
            <div id="download-progress"></div>
        </div>

        <div id="download-error">
            <h2>There was an error generating your file</h2>
            <div id="download-error-message"></div>
            <button class="close" onclick="MakerJsPlayground.toggleClass('download-error')">close</button>
        </div>

        <div id="download-ready">
            <h2>Your customized drawing file is ready for download</h2>

                <span id="download-link-container"></span>
                <span>
                    <button class="back" onclick="MakerJsPlayground.toggleClass('download-ready');MakerJsPlayground.toggleClass('download-options')">back</button>
                </span>
                <span>
                    <button class="close" onclick="MakerJsPlayground.toggleClass('download-ready')">close</button>
                </span>
                <div id="download-preview-container">
                    <textarea id="download-preview" rows="8" readonly></textarea>
                </div>
                <div class="onscreen-help">
                    If your browser does not support the download button above, <button onclick="MakerJsPlayground.copyToClipboard()">copy the text above</button> and paste into a new text file named <b id="download-filename">myfile.txt</b> on your computer.
                </div>
            </div>
        </div>

    </section>

        <section class="editor">
            <div>
                <div class="code-header">
                    <span>
                        JavaScript <span id="code-editor-title">code editor</span>
                    </span>
                    <div id="insert-top">
                        <button onclick="MakerJsPlayground.loadInsertPage()" title="Insert (CTRL + i)">Insert <span class="icon dropup">&#x25B4;</span><span class="icon dropdown">&#x25BE;</span></button>
                        <div id="insert-menu"></div>
                    </div>
                    <button class="run" onclick="MakerJsPlayground.runCodeFromEditor()" title="Run (CTRL + Enter)">&nbsp;&#x25BA; Run&nbsp;</button>
                    <span class="status"></span>
                </div>

            <a name="code"></a>

            <pre id="init-javascript-code">
var makerjs = require('makerjs');
this.paths = {
    head: new makerjs.paths.Circle([0, 0], 90),
    eye: new makerjs.paths.Circle([25, 25], 10),
    mouth: new makerjs.paths.Arc([0, 0], 50, 225, 315),
    wink: new makerjs.paths.Line([-35, 20], [-15, 20])
};
this.notes = '# Welcome to the Maker.js playground \n You can edit the JavaScript code, then click **Run** (or CTRL + Enter) to see your drawing.';

//press enter here to add more blank lines

</pre>
        </div>
    </section>

    <div class="scroll-nav-links">
        <span>jump to</span>
        <span><a href="#code" onclick="document.querySelector('a[name=code]').scrollIntoView();return false;">code</a></span>
        <span><a href="#top" onclick="document.querySelector('a[name=top]').scrollIntoView();return false;">top</a></span>
    </div>

        <div class="about">

            <blockquote>
                The <b>Maker.js Playground</b> is a sample app demonstrating the features of the Maker.js core library.
                You can build your own apps using Maker.js, or it can be used command-line style with <a href="https://nodejs.org/" target="_blank">Node.js</a>.
            </blockquote>

            <h4>Credits:</h4>

            <ul>
                <li>Bezier curve calculation by <a href="https://pomax.github.io/bezierjs/" target="_blank">Bezier.js</a></li>
                <li>Font file parsing by <a href="http://opentype.js.org/" target="_blank">Opentype.js</a></li>
                <li>JavaScript editor by <a href="https://codemirror.net/" target="_blank">CodeMirror</a></li>
                <li>Markdown rendering by <a href="https://github.com/chjj/marked" target="_blank">Marked</a></li>
                <li>3D generation by <a href="https://joostn.github.io/OpenJsCad/" target="_blank">OpenJSCAD</a></li>
                <li>PDF generation by <a href="http://pdfkit.org/" target="_blank">PDFKit</a></li>
                <li>Multitouch pointer events polyfill by <a href="https://github.com/jquery/PEP" target="_blank">Jquery PEP</a></li>
                <li>Binary data polyfill by <a href="https://github.com/inexorabletash/text-encoding" target="_blank">text-encoding</a></li>
                <li>Fonts provided by <a href="https://fonts.google.com/" target="_blank">Google Fonts</a></li>
            </ul>
        </div>

        <footer>
            <a href="https://github.com/Microsoft"><img src="microsoft.png" height="16" /> Open source, from Microsoft with love.</a> <a href="http://aka.ms/privacy">Privacy Statement</a> &copy;2016&nbsp;Microsoft
        </footer>

    </main>

</body>
</html><|MERGE_RESOLUTION|>--- conflicted
+++ resolved
@@ -109,13 +109,9 @@
                         <div><label><input id="check-fit-on-screen" type="checkbox" checked onclick="if (this.checked) { MakerJsPlayground.fitOnScreen(); } else { MakerJsPlayground.fitNatural(); } MakerJsPlayground.render();" /> fit on screen <span id="zoom-display" class="zoom-unit"></span></label></div>
                         <div><label><input id="check-show-origin" type="checkbox" checked onclick="MakerJsPlayground.toggleClass('collapse-origin'); MakerJsPlayground.updateZoomScale();" /> show grid <span id="grid-unit" class="zoom-unit"></span></label></div>
                         <div><label><input id="check-annotate" type="checkbox" onclick="MakerJsPlayground.toggleClass('collapse-annotation')" /> show path names</label></div>
-<<<<<<< HEAD
-                    <div id="notes-toggle"><label><input id="check-notes" type="checkbox" checked onclick="MakerJsPlayground.toggleClass('collapse-notes')" /> show notes</label></div>
-=======
                         <div><label><input id="check-flow" type="checkbox" onclick="MakerJsPlayground.toggleClass('collapse-flow')" /> show path flow</label></div>
                         <div id="notes-toggle"><label><input id="check-notes" type="checkbox" checked onclick="MakerJsPlayground.toggleClass('collapse-notes')" /> show notes</label></div>
                     </div>
->>>>>>> a925f8a4
                 </div>
             </div>
         </div>
